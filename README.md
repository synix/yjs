
# ![Yjs](https://yjs.dev/images/logo/yjs-120x120.png)

> A CRDT framework with a powerful abstraction of shared data

Yjs is a [CRDT implementation](#Yjs-CRDT-Algorithm) that exposes its internal
data structure as *shared types*. Shared types are common data types like `Map`
or `Array` with superpowers: changes are automatically distributed to other
peers and merged without merge conflicts.

Yjs is **network agnostic** (p2p!), supports many existing **rich text
editors**, **offline editing**, **version snapshots**, **undo/redo** and
**shared cursors**. It scales well with an unlimited number of users and is well
suited for even large documents.

* Demos: [https://github.com/yjs/yjs-demos](https://github.com/yjs/yjs-demos)
* Discuss: [https://discuss.yjs.dev](https://discuss.yjs.dev)
* Chat: [Gitter](https://gitter.im/Yjs/community) | [Discord](https://discord.gg/T3nqMT6qbM)
* Benchmark Yjs vs. Automerge:
  [https://github.com/dmonad/crdt-benchmarks](https://github.com/dmonad/crdt-benchmarks)
* Podcast [**"Yjs Deep Dive into real time collaborative editing solutions":**](https://www.tag1consulting.com/blog/deep-dive-real-time-collaborative-editing-solutions-tagteamtalk-001-0)
* Podcast [**"Google Docs-style editing in Gutenberg with the YJS framework":**](https://publishpress.com/blog/yjs/)

:construction_worker_woman: If you are looking for professional support, please
consider supporting this project via a "support contract" on
[GitHub Sponsors](https://github.com/sponsors/dmonad). I will attend your issues
quicker and we can discuss questions and problems in regular video conferences.
Otherwise you can find help on our community [discussion board](https://discuss.yjs.dev).

## Sponsorship

Please contribute to the project financially - especially if your company relies
on Yjs. [![Become a Sponsor](https://img.shields.io/static/v1?label=Become%20a%20Sponsor&message=%E2%9D%A4&logo=GitHub&style=flat&color=d42f2d)](https://github.com/sponsors/dmonad)

## Who is using Yjs

* [AFFiNE](https://affine.pro/) A local-first, privacy-first, open source
  knowledge base. 🏅
* [Dynaboard](https://dynaboard.com/) Build web apps collaboratively. :star2:
* [Sana](https://sanalabs.com/) A learning platform with collaborative text
  editing powered by Yjs.
* [Relm](https://www.relm.us/) A collaborative gameworld for teamwork and
  community. :star:
* [Room.sh](https://room.sh/) A meeting application with integrated
  collaborative drawing, editing, and coding tools. :star:
* [Nimbus Note](https://nimbusweb.me/note.php) A note-taking app designed by
  Nimbus Web. :star:
* [Pluxbox RadioManager](https://getradiomanager.com/) A web-based app to
  collaboratively organize radio broadcasts. :star:
* [Serenity Notes](https://www.serenity.re/en/notes) End-to-end encrypted
  collaborative notes app.
* [PRSM](https://prsm.uk/) Collaborative mind-mapping and system visualisation. *[(source)](https://github.com/micrology/prsm)*
* [Alldone](https://alldone.app/) A next-gen project management and
  collaboration platform.
* [Living Spec](https://livingspec.com/) A modern way for product teams to collaborate.
* [Slidebeamer](https://slidebeamer.com/) Presentation app.
* [BlockSurvey](https://blocksurvey.io) End-to-end encryption for your forms/surveys.
* [Skiff](https://skiff.org/) Private, decentralized workspace.
* [Hyperquery](https://hyperquery.ai/) A collaborative data workspace for
  sharing analyses, documentation, spreadsheets, and dashboards.
* [Nosgestesclimat](https://nosgestesclimat.fr/groupe) The french carbon
  footprint calculator has a group P2P mode based on yjs
<<<<<<< HEAD
* [LegendKeeper](https://legendkeeper.com) Collaborative campaign planner and worldbuilding app for tabletop RPGs.
=======
* [oorja.io](https://oorja.io) Online meeting spaces extensible with collaborative apps, end-to-end encrypted.

>>>>>>> 92ee76ad

## Table of Contents

* [Overview](#Overview)
  * [Bindings](#Bindings)
  * [Providers](#Providers)
  * [Ports](#Ports)
* [Getting Started](#Getting-Started)
* [API](#API)
  * [Shared Types](#Shared-Types)
  * [Y.Doc](#YDoc)
  * [Document Updates](#Document-Updates)
  * [Relative Positions](#Relative-Positions)
  * [Y.UndoManager](#YUndoManager)
* [Yjs CRDT Algorithm](#Yjs-CRDT-Algorithm)
* [License and Author](#License-and-Author)

## Overview

This repository contains a collection of shared types that can be observed for
changes and manipulated concurrently. Network functionality and two-way-bindings
are implemented in separate modules.

### Bindings

| Name | Cursors | Binding |  Demo |
|---|:-:|---|---|
| [ProseMirror](https://prosemirror.net/) &nbsp; &nbsp; &nbsp; &nbsp; &nbsp; &nbsp; &nbsp; &nbsp; &nbsp; &nbsp; &nbsp; &nbsp; &nbsp; &nbsp; &nbsp; &nbsp; &nbsp; &nbsp; &nbsp; &nbsp; &nbsp; &nbsp; &nbsp; &nbsp; &nbsp; | ✔ | [y-prosemirror](https://github.com/yjs/y-prosemirror) | [demo](https://demos.yjs.dev/prosemirror/prosemirror.html) |
| [Quill](https://quilljs.com/) | ✔ | [y-quill](https://github.com/yjs/y-quill) | [demo](https://demos.yjs.dev/quill/quill.html) |
| [CodeMirror](https://codemirror.net/) | ✔ | [y-codemirror](https://github.com/yjs/y-codemirror) | [demo](https://demos.yjs.dev/codemirror/codemirror.html) |
| [Monaco](https://microsoft.github.io/monaco-editor/) | ✔ | [y-monaco](https://github.com/yjs/y-monaco) | [demo](https://demos.yjs.dev/monaco/monaco.html) |
| [Slate](https://github.com/ianstormtaylor/slate) | ✔ | [slate-yjs](https://github.com/bitphinix/slate-yjs) | [demo](https://bitphinix.github.io/slate-yjs-example) |
| [BlockSuite](https://github.com/toeverything/blocksuite) | ✔ | (native) | [demo](https://blocksuite-toeverything.vercel.app/?init) |
| [valtio](https://github.com/pmndrs/valtio) |  | [valtio-yjs](https://github.com/dai-shi/valtio-yjs) | [demo](https://codesandbox.io/s/valtio-yjs-demo-ox3iy) |
| [immer](https://github.com/immerjs/immer) |  | [immer-yjs](https://github.com/sep2/immer-yjs) | [demo](https://codesandbox.io/s/immer-yjs-demo-6e0znb) |
| React / Vue / Svelte / MobX | | [SyncedStore](https://syncedstore.org) | [demo](https://syncedstore.org/docs/react) |

### Providers

Setting up the communication between clients, managing awareness information,
and storing shared data for offline usage is quite a hassle. **Providers**
manage all that for you and are the perfect starting point for your
collaborative app.

<dl>
  <dt><a href="https://github.com/yjs/y-webrtc">y-webrtc</a></dt>
  <dd>
Propagates document updates peer-to-peer using WebRTC. The peers exchange
signaling data over signaling servers. Publically available signaling servers
are available. Communication over the signaling servers can be encrypted by
providing a shared secret, keeping the connection information and the shared
document private.
  </dd>
  <dt><a href="https://github.com/yjs/y-websocket">y-websocket</a></dt>
  <dd>
A module that contains a simple websocket backend and a websocket client that
connects to that backend. The backend can be extended to persist updates in a
leveldb database.
  </dd>
  <dt><a href="https://github.com/yjs/y-indexeddb">y-indexeddb</a></dt>
  <dd>
Efficiently persists document updates to the browsers indexeddb database.
The document is immediately available and only diffs need to be synced through the
network provider.
  </dd>
  <dt><a href="https://github.com/marcopolo/y-libp2p">y-libp2p</a></dt>
  <dd>
Uses <a href="https://libp2p.io/">libp2p</a> to propagate updates via
<a href="https://github.com/libp2p/specs/tree/master/pubsub/gossipsub">GossipSub</a>.
Also includes a peer-sync mechanism to catch up on missed updates.
  </dd>
  <dt><a href="https://github.com/yjs/y-dat">y-dat</a></dt>
  <dd>
[WIP] Write document updates efficiently to the dat network using
<a href="https://github.com/kappa-db/multifeed">multifeed</a>. Each client has
an append-only log of CRDT local updates (hypercore). Multifeed manages and sync
hypercores and y-dat listens to changes and applies them to the Yjs document.
</dd>
  <dt><a href="https://github.com/yousefED/matrix-crdt">Matrix-CRDT</a></dt>
  <dd>
Use <a href="https://www.matrix.org">Matrix</a> as an off-the-shelf backend for
Yjs by using the <a href="https://github.com/yousefED/matrix-crdt">MatrixProvider</a>.
Use Matrix as transport and storage of Yjs updates, so you can focus building
your client app and Matrix can provide powerful features like Authentication,
Authorization, Federation, hosting (self-hosting or SaaS) and even End-to-End
Encryption (E2EE).
</dd>
  <dt><a href="https://github.com/MaxNoetzold/y-mongodb-provider">y-mongodb-provider</a></dt>
  <dd>
Adds persistent storage to a server with MongoDB. Can be used with the
y-websocket provider.
</dd>
</dl>

# Ports

There are several Yjs-compatible ports to other programming languages.

* [y-octo](https://github.com/toeverything/y-octo) - Rust implementation by
[AFFiNE](https://affine.pro)
* [y-crdt](https://github.com/y-crdt/y-crdt) - Rust implementation with multiple
language bindings to other languages
  * [yrs](https://github.com/y-crdt/y-crdt/tree/main/yrs) - Rust interface
  * [ypy](https://github.com/y-crdt/ypy) - Python binding
  * [yrb](https://github.com/y-crdt/yrb) - Ruby binding
  * [yrb](https://github.com/y-crdt/yswift) - Swift binding
  * [yffi](https://github.com/y-crdt/y-crdt/tree/main/yffi) - C-FFI
  * [ywasm](https://github.com/y-crdt/y-crdt/tree/main/ywasm) - WASM binding
* [ycs](https://github.com/yjs/ycs) - .Net compatible C# implementation.

## Getting Started

Install Yjs and a provider with your favorite package manager:

```sh
npm i yjs y-websocket
```

Start the y-websocket server:

```sh
PORT=1234 node ./node_modules/y-websocket/bin/server.js
```

### Example: Observe types

```js
import * as Y from 'yjs';

const doc = new Y.Doc();
const yarray = doc.getArray('my-array')
yarray.observe(event => {
  console.log('yarray was modified')
})
// every time a local or remote client modifies yarray, the observer is called
yarray.insert(0, ['val']) // => "yarray was modified"
```

### Example: Nest types

Remember, shared types are just plain old data types. The only limitation is
that a shared type must exist only once in the shared document.

```js
const ymap = doc.getMap('map')
const foodArray = new Y.Array()
foodArray.insert(0, ['apple', 'banana'])
ymap.set('food', foodArray)
ymap.get('food') === foodArray // => true
ymap.set('fruit', foodArray) // => Error! foodArray is already defined
```

Now you understand how types are defined on a shared document. Next you can jump
to the [demo repository](https://github.com/yjs/yjs-demos) or continue reading
the API docs.

### Example: Using and combining providers

Any of the Yjs providers can be combined with each other. So you can sync data
over different network technologies.

In most cases you want to use a network provider (like y-websocket or y-webrtc)
in combination with a persistence provider (y-indexeddb in the browser).
Persistence allows you to load the document faster and to persist data that is
created while offline.

For the sake of this demo we combine two different network providers with a
persistence provider.

```js
import * as Y from 'yjs'
import { WebrtcProvider } from 'y-webrtc'
import { WebsocketProvider } from 'y-websocket'
import { IndexeddbPersistence } from 'y-indexeddb'

const ydoc = new Y.Doc()

// this allows you to instantly get the (cached) documents data
const indexeddbProvider = new IndexeddbPersistence('count-demo', ydoc)
indexeddbProvider.whenSynced.then(() => {
  console.log('loaded data from indexed db')
})

// Sync clients with the y-webrtc provider.
const webrtcProvider = new WebrtcProvider('count-demo', ydoc)

// Sync clients with the y-websocket provider
const websocketProvider = new WebsocketProvider(
  'wss://demos.yjs.dev', 'count-demo', ydoc
)

// array of numbers which produce a sum
const yarray = ydoc.getArray('count')

// observe changes of the sum
yarray.observe(event => {
  // print updates when the data changes
  console.log('new sum: ' + yarray.toArray().reduce((a,b) => a + b))
})

// add 1 to the sum
yarray.push([1]) // => "new sum: 1"
```

## API

```js
import * as Y from 'yjs'
```

### Shared Types

<details>
  <summary><b>Y.Array</b></summary>
  <br>
  <p>
A shareable Array-like type that supports efficient insert/delete of elements
at any position. Internally it uses a linked list of Arrays that is split when
necessary.
  </p>
  <pre>const yarray = new Y.Array()</pre>
  <dl>
    <b><code>parent:Y.AbstractType|null</code></b>
    <dd></dd>
    <b><code>insert(index:number, content:Array&lt;object|boolean|Array|string|number|null|Uint8Array|Y.Type&gt;)</code></b>
    <dd>
Insert content at <var>index</var>. Note that content is an array of elements.
I.e. <code>array.insert(0, [1])</code> splices the list and inserts 1 at
position 0.
    </dd>
    <b><code>push(Array&lt;Object|boolean|Array|string|number|null|Uint8Array|Y.Type&gt;)</code></b>
    <dd></dd>
    <b><code>unshift(Array&lt;Object|boolean|Array|string|number|null|Uint8Array|Y.Type&gt;)</code></b>
    <dd></dd>
    <b><code>delete(index:number, length:number)</code></b>
    <dd></dd>
    <b><code>get(index:number)</code></b>
    <dd></dd>
    <b><code>slice(start:number, end:number):Array&lt;Object|boolean|Array|string|number|null|Uint8Array|Y.Type&gt;</code></b>
    <dd>Retrieve a range of content</dd>
    <b><code>length:number</code></b>
    <dd></dd>
    <b>
      <code>
forEach(function(value:object|boolean|Array|string|number|null|Uint8Array|Y.Type,
 index:number, array: Y.Array))
      </code>
    </b>
    <dd></dd>
    <b><code>map(function(T, number, YArray):M):Array&lt;M&gt;</code></b>
    <dd></dd>
    <b><code>toArray():Array&lt;object|boolean|Array|string|number|null|Uint8Array|Y.Type&gt;</code></b>
    <dd>Copies the content of this YArray to a new Array.</dd>
    <b><code>toJSON():Array&lt;Object|boolean|Array|string|number|null&gt;</code></b>
    <dd>
Copies the content of this YArray to a new Array. It transforms all child types
to JSON using their <code>toJSON</code> method.
    </dd>
    <b><code>[Symbol.Iterator]</code></b>
    <dd>
      Returns an YArray Iterator that contains the values for each index in the array.
      <pre>for (let value of yarray) { .. }</pre>
    </dd>
    <b><code>observe(function(YArrayEvent, Transaction):void)</code></b>
    <dd>
Adds an event listener to this type that will be called synchronously every time
this type is modified. In the case this type is modified in the event listener,
the event listener will be called again after the current event listener returns.
    </dd>
    <b><code>unobserve(function(YArrayEvent, Transaction):void)</code></b>
    <dd>
      Removes an <code>observe</code> event listener from this type.
    </dd>
    <b><code>observeDeep(function(Array&lt;YEvent&gt;, Transaction):void)</code></b>
    <dd>
Adds an event listener to this type that will be called synchronously every time
this type or any of its children is modified. In the case this type is modified
in the event listener, the event listener will be called again after the current
event listener returns. The event listener receives all Events created by itself
or any of its children.
    </dd>
    <b><code>unobserveDeep(function(Array&lt;YEvent&gt;, Transaction):void)</code></b>
    <dd>
      Removes an <code>observeDeep</code> event listener from this type.
    </dd>
  </dl>
</details>
<details>
  <summary><b>Y.Map</b></summary>
  <br>
  <p>
    A shareable Map type.
  </p>
  <pre><code>const ymap = new Y.Map()</code></pre>
  <dl>
    <b><code>parent:Y.AbstractType|null</code></b>
    <dd></dd>
    <b><code>size: number</code></b>
    <dd>Total number of key/value pairs.</dd>
    <b><code>get(key:string):object|boolean|string|number|null|Uint8Array|Y.Type</code></b>
    <dd></dd>
    <b><code>set(key:string, value:object|boolean|string|number|null|Uint8Array|Y.Type)</code></b>
    <dd></dd>
    <b><code>delete(key:string)</code></b>
    <dd></dd>
    <b><code>has(key:string):boolean</code></b>
    <dd></dd>
    <b><code>get(index:number)</code></b>
    <dd></dd>
    <b><code>clear()</code></b>
    <dd>Removes all elements from this YMap.</dd>
    <b><code>clone():Y.Map</code></b>
    <dd>Clone this type into a fresh Yjs type.</dd>
    <b><code>toJSON():Object&lt;string, Object|boolean|Array|string|number|null|Uint8Array&gt;</code></b>
    <dd>
Copies the <code>[key,value]</code> pairs of this YMap to a new Object.It
transforms all child types to JSON using their <code>toJSON</code> method.
    </dd>
    <b><code>forEach(function(value:object|boolean|Array|string|number|null|Uint8Array|Y.Type,
 key:string, map: Y.Map))</code></b>
    <dd>
      Execute the provided function once for every key-value pair.
    </dd>
    <b><code>[Symbol.Iterator]</code></b>
    <dd>
      Returns an Iterator of <code>[key, value]</code> pairs.
      <pre>for (let [key, value] of ymap) { .. }</pre>
    </dd>
    <b><code>entries()</code></b>
    <dd>
      Returns an Iterator of <code>[key, value]</code> pairs.
    </dd>
    <b><code>values()</code></b>
    <dd>
      Returns an Iterator of all values.
    </dd>
    <b><code>keys()</code></b>
    <dd>
      Returns an Iterator of all keys.
    </dd>
    <b><code>observe(function(YMapEvent, Transaction):void)</code></b>
    <dd>
Adds an event listener to this type that will be called synchronously every time
this type is modified. In the case this type is modified in the event listener,
the event listener will be called again after the current event listener returns.
    </dd>
    <b><code>unobserve(function(YMapEvent, Transaction):void)</code></b>
    <dd>
      Removes an <code>observe</code> event listener from this type.
    </dd>
    <b><code>observeDeep(function(Array&lt;YEvent&gt;, Transaction):void)</code></b>
    <dd>
Adds an event listener to this type that will be called synchronously every time
this type or any of its children is modified. In the case this type is modified
in the event listener, the event listener will be called again after the current
event listener returns. The event listener receives all Events created by itself
or any of its children.
    </dd>
    <b><code>unobserveDeep(function(Array&lt;YEvent&gt;, Transaction):void)</code></b>
    <dd>
      Removes an <code>observeDeep</code> event listener from this type.
    </dd>
  </dl>
</details>

<details>
  <summary><b>Y.Text</b></summary>
  <br>
  <p>
A shareable type that is optimized for shared editing on text. It allows to
assign properties to ranges in the text. This makes it possible to implement
rich-text bindings to this type.
  </p>
  <p>
This type can also be transformed to the
<a href="https://quilljs.com/docs/delta">delta format</a>. Similarly the
YTextEvents compute changes as deltas.
  </p>
  <pre>const ytext = new Y.Text()</pre>
  <dl>
    <b><code>parent:Y.AbstractType|null</code></b>
    <dd></dd>
    <b><code>insert(index:number, content:string, [formattingAttributes:Object&lt;string,string&gt;])</code></b>
    <dd>
      Insert a string at <var>index</var> and assign formatting attributes to it.
      <pre>ytext.insert(0, 'bold text', { bold: true })</pre>
    </dd>
    <b><code>delete(index:number, length:number)</code></b>
    <dd></dd>
    <b><code>format(index:number, length:number, formattingAttributes:Object&lt;string,string&gt;)</code></b>
    <dd>Assign formatting attributes to a range in the text</dd>
    <b><code>applyDelta(delta: Delta, opts:Object&lt;string,any&gt;)</code></b>
    <dd>
        See <a href="https://quilljs.com/docs/delta/">Quill Delta</a>
        Can set options for preventing remove ending newLines, default is true.
        <pre>ytext.applyDelta(delta, { sanitize: false })</pre>
    </dd>
    <b><code>length:number</code></b>
    <dd></dd>
    <b><code>toString():string</code></b>
    <dd>Transforms this type, without formatting options, into a string.</dd>
    <b><code>toJSON():string</code></b>
    <dd>See <code>toString</code></dd>
    <b><code>toDelta():Delta</code></b>
    <dd>
Transforms this type to a <a href="https://quilljs.com/docs/delta/">Quill Delta</a>
    </dd>
    <b><code>observe(function(YTextEvent, Transaction):void)</code></b>
    <dd>
Adds an event listener to this type that will be called synchronously every time
this type is modified. In the case this type is modified in the event listener,
the event listener will be called again after the current event listener returns.
    </dd>
    <b><code>unobserve(function(YTextEvent, Transaction):void)</code></b>
    <dd>
      Removes an <code>observe</code> event listener from this type.
    </dd>
    <b><code>observeDeep(function(Array&lt;YEvent&gt;, Transaction):void)</code></b>
    <dd>
Adds an event listener to this type that will be called synchronously every time
this type or any of its children is modified. In the case this type is modified
in the event listener, the event listener will be called again after the current
event listener returns. The event listener receives all Events created by itself
or any of its children.
    </dd>
    <b><code>unobserveDeep(function(Array&lt;YEvent&gt;, Transaction):void)</code></b>
    <dd>
      Removes an <code>observeDeep</code> event listener from this type.
    </dd>
  </dl>
</details>

<details>
  <summary><b>Y.XmlFragment</b></summary>
  <br>
  <p>
    A container that holds an Array of Y.XmlElements.
  </p>
  <pre><code>const yxml = new Y.XmlFragment()</code></pre>
  <dl>
    <b><code>parent:Y.AbstractType|null</code></b>
    <dd></dd>
    <b><code>firstChild:Y.XmlElement|Y.XmlText|null</code></b>
    <dd></dd>
    <b><code>insert(index:number, content:Array&lt;Y.XmlElement|Y.XmlText&gt;)</code></b>
    <dd></dd>
    <b><code>delete(index:number, length:number)</code></b>
    <dd></dd>
    <b><code>get(index:number)</code></b>
    <dd></dd>
    <b><code>slice(start:number, end:number):Array&lt;Y.XmlElement|Y.XmlText&gt;</code></b>
    <dd>Retrieve a range of content</dd>
    <b><code>length:number</code></b>
    <dd></dd>
    <b><code>clone():Y.XmlFragment</code></b>
    <dd>Clone this type into a fresh Yjs type.</dd>
    <b><code>toArray():Array&lt;Y.XmlElement|Y.XmlText&gt;</code></b>
    <dd>Copies the children to a new Array.</dd>
    <b><code>toDOM():DocumentFragment</code></b>
    <dd>Transforms this type and all children to new DOM elements.</dd>
    <b><code>toString():string</code></b>
    <dd>Get the XML serialization of all descendants.</dd>
    <b><code>toJSON():string</code></b>
    <dd>See <code>toString</code>.</dd>
    <b><code>createTreeWalker(filter: function(AbstractType&lt;any&gt;):boolean):Iterable</code></b>
    <dd>Create an Iterable that walks through the children.</dd>
    <b><code>observe(function(YXmlEvent, Transaction):void)</code></b>
    <dd>
Adds an event listener to this type that will be called synchronously every time
this type is modified. In the case this type is modified in the event listener,
the event listener will be called again after the current event listener returns.
    </dd>
    <b><code>unobserve(function(YXmlEvent, Transaction):void)</code></b>
    <dd>
      Removes an <code>observe</code> event listener from this type.
    </dd>
    <b><code>observeDeep(function(Array&lt;YEvent&gt;, Transaction):void)</code></b>
    <dd>
Adds an event listener to this type that will be called synchronously every time
this type or any of its children is modified. In the case this type is modified
in the event listener, the event listener will be called again after the current
event listener returns. The event listener receives all Events created by itself
or any of its children.
    </dd>
    <b><code>unobserveDeep(function(Array&lt;YEvent&gt;, Transaction):void)</code></b>
    <dd>
      Removes an <code>observeDeep</code> event listener from this type.
    </dd>
  </dl>
</details>

<details>
  <summary><b>Y.XmlElement</b></summary>
  <br>
  <p>
A shareable type that represents an XML Element. It has a <code>nodeName</code>,
attributes, and a list of children. But it makes no effort to validate its
content and be actually XML compliant.
  </p>
  <pre><code>const yxml = new Y.XmlElement()</code></pre>
  <dl>
    <b><code>parent:Y.AbstractType|null</code></b>
    <dd></dd>
    <b><code>firstChild:Y.XmlElement|Y.XmlText|null</code></b>
    <dd></dd>
    <b><code>nextSibling:Y.XmlElement|Y.XmlText|null</code></b>
    <dd></dd>
    <b><code>prevSibling:Y.XmlElement|Y.XmlText|null</code></b>
    <dd></dd>
    <b><code>insert(index:number, content:Array&lt;Y.XmlElement|Y.XmlText&gt;)</code></b>
    <dd></dd>
    <b><code>delete(index:number, length:number)</code></b>
    <dd></dd>
    <b><code>get(index:number)</code></b>
    <dd></dd>
    <b><code>length:number</code></b>
    <dd></dd>
    <b><code>setAttribute(attributeName:string, attributeValue:string)</code></b>
    <dd></dd>
    <b><code>removeAttribute(attributeName:string)</code></b>
    <dd></dd>
    <b><code>getAttribute(attributeName:string):string</code></b>
    <dd></dd>
    <b><code>getAttributes():Object&lt;string,string&gt;</code></b>
    <dd></dd>
    <b><code>get(i:number):Y.XmlElement|Y.XmlText</code></b>
    <dd>Retrieve the i-th element.</dd>
    <b><code>slice(start:number, end:number):Array&lt;Y.XmlElement|Y.XmlText&gt;</code></b>
    <dd>Retrieve a range of content</dd>
    <b><code>clone():Y.XmlElement</code></b>
    <dd>Clone this type into a fresh Yjs type.</dd>
    <b><code>toArray():Array&lt;Y.XmlElement|Y.XmlText&gt;</code></b>
    <dd>Copies the children to a new Array.</dd>
    <b><code>toDOM():Element</code></b>
    <dd>Transforms this type and all children to a new DOM element.</dd>
    <b><code>toString():string</code></b>
    <dd>Get the XML serialization of all descendants.</dd>
    <b><code>toJSON():string</code></b>
    <dd>See <code>toString</code>.</dd>
    <b><code>observe(function(YXmlEvent, Transaction):void)</code></b>
    <dd>
Adds an event listener to this type that will be called synchronously every
time this type is modified. In the case this type is modified in the event
listener, the event listener will be called again after the current event
listener returns.
    </dd>
    <b><code>unobserve(function(YXmlEvent, Transaction):void)</code></b>
    <dd>
      Removes an <code>observe</code> event listener from this type.
    </dd>
    <b><code>observeDeep(function(Array&lt;YEvent&gt;, Transaction):void)</code></b>
    <dd>
Adds an event listener to this type that will be called synchronously every time
this type or any of its children is modified. In the case this type is modified
in the event listener, the event listener will be called again after the current
event listener returns. The event listener receives all Events created by itself
or any of its children.
    </dd>
    <b><code>unobserveDeep(function(Array&lt;YEvent&gt;, Transaction):void)</code></b>
    <dd>
      Removes an <code>observeDeep</code> event listener from this type.
    </dd>
  </dl>
</details>

### Y.Doc

```js
const doc = new Y.Doc()
```

<dl>
  <b><code>clientID</code></b>
  <dd>A unique id that identifies this client. (readonly)</dd>
  <b><code>gc</code></b>
  <dd>
Whether garbage collection is enabled on this doc instance. Set `doc.gc = false`
in order to disable gc and be able to restore old content. See https://github.com/yjs/yjs#yjs-crdt-algorithm
for more information about gc in Yjs.
  </dd>
  <b><code>transact(function(Transaction):void [, origin:any])</code></b>
  <dd>
Every change on the shared document happens in a transaction. Observer calls and
the <code>update</code> event are called after each transaction. You should
<i>bundle</i> changes into a single transaction to reduce the amount of event
calls. I.e. <code>doc.transact(() => { yarray.insert(..); ymap.set(..) })</code>
triggers a single change event. <br>You can specify an optional <code>origin</code>
parameter that is stored on <code>transaction.origin</code> and
<code>on('update', (update, origin) => ..)</code>.
  </dd>
  <b><code>toJSON():any</code></b>
  <dd>
Deprecated: It is recommended to call toJSON directly on the shared types.
Converts the entire document into a js object, recursively traversing each yjs
type. Doesn't log types that have not been defined (using
<code>ydoc.getType(..)</code>).
  </dd>
  <b><code>get(string, Y.[TypeClass]):[Type]</code></b>
  <dd>Define a shared type.</dd>
  <b><code>getArray(string):Y.Array</code></b>
  <dd>Define a shared Y.Array type. Is equivalent to <code>y.get(string, Y.Array)</code>.</dd>
  <b><code>getMap(string):Y.Map</code></b>
  <dd>Define a shared Y.Map type. Is equivalent to <code>y.get(string, Y.Map)</code>.</dd>
  <b><code>getText(string):Y.Text</code></b>
  <dd>Define a shared Y.Text type. Is equivalent to <code>y.get(string, Y.Text)</code>.</dd>
  <b><code>getXmlFragment(string):Y.XmlFragment</code></b>
  <dd>Define a shared Y.XmlFragment type. Is equivalent to <code>y.get(string, Y.XmlFragment)</code>.</dd>
  <b><code>on(string, function)</code></b>
  <dd>Register an event listener on the shared type</dd>
  <b><code>off(string, function)</code></b>
  <dd>Unregister an event listener from the shared type</dd>
</dl>

#### Y.Doc Events

<dl>
  <b><code>on('update', function(updateMessage:Uint8Array, origin:any, Y.Doc):void)</code></b>
  <dd>
Listen to document updates. Document updates must be transmitted to all other
peers. You can apply document updates in any order and multiple times.
  </dd>
  <b><code>on('beforeTransaction', function(Y.Transaction, Y.Doc):void)</code></b>
  <dd>Emitted before each transaction.</dd>
  <b><code>on('afterTransaction', function(Y.Transaction, Y.Doc):void)</code></b>
  <dd>Emitted after each transaction.</dd>
  <b><code>on('beforeAllTransactions', function(Y.Doc):void)</code></b>
  <dd>
Transactions can be nested (e.g. when an event within a transaction calls another
transaction). Emitted before the first transaction.
  </dd>
  <b><code>on('afterAllTransactions', function(Y.Doc, Array&lt;Y.Transaction&gt;):void)</code></b>
  <dd>Emitted after the last transaction is cleaned up.</dd>
</dl>

### Document Updates

Changes on the shared document are encoded into *document updates*. Document
updates are *commutative* and *idempotent*. This means that they can be applied
in any order and multiple times.

#### Example: Listen to update events and apply them on remote client

```js
const doc1 = new Y.Doc()
const doc2 = new Y.Doc()

doc1.on('update', update => {
  Y.applyUpdate(doc2, update)
})

doc2.on('update', update => {
  Y.applyUpdate(doc1, update)
})

// All changes are also applied to the other document
doc1.getArray('myarray').insert(0, ['Hello doc2, you got this?'])
doc2.getArray('myarray').get(0) // => 'Hello doc2, you got this?'
```

Yjs internally maintains a [state vector](#State-Vector) that denotes the next
expected clock from each client. In a different interpretation it holds the
number of structs created by each client. When two clients sync, you can either
exchange the complete document structure or only the differences by sending the
state vector to compute the differences.

#### Example: Sync two clients by exchanging the complete document structure

```js
const state1 = Y.encodeStateAsUpdate(ydoc1)
const state2 = Y.encodeStateAsUpdate(ydoc2)
Y.applyUpdate(ydoc1, state2)
Y.applyUpdate(ydoc2, state1)
```

#### Example: Sync two clients by computing the differences

This example shows how to sync two clients with the minimal amount of exchanged
data by computing only the differences using the state vector of the remote
client. Syncing clients using the state vector requires another roundtrip, but
can save a lot of bandwidth.

```js
const stateVector1 = Y.encodeStateVector(ydoc1)
const stateVector2 = Y.encodeStateVector(ydoc2)
const diff1 = Y.encodeStateAsUpdate(ydoc1, stateVector2)
const diff2 = Y.encodeStateAsUpdate(ydoc2, stateVector1)
Y.applyUpdate(ydoc1, diff2)
Y.applyUpdate(ydoc2, diff1)
```

#### Example: Syncing clients without loading the Y.Doc

It is possible to sync clients and compute delta updates without loading the Yjs
document to memory. Yjs exposes an API to compute the differences directly on the
binary document updates.

```js
// encode the current state as a binary buffer
let currentState1 = Y.encodeStateAsUpdate(ydoc1)
let currentState2 = Y.encodeStateAsUpdate(ydoc2)
// now we can continue syncing clients using state vectors without using the Y.Doc
ydoc1.destroy()
ydoc2.destroy()

const stateVector1 = Y.encodeStateVectorFromUpdate(currentState1)
const stateVector2 = Y.encodeStateVectorFromUpdate(currentState2)
const diff1 = Y.diffUpdate(currentState1, stateVector2)
const diff2 = Y.diffUpdate(currentState2, stateVector1)

// sync clients
currentState1 = Y.mergeUpdates([currentState1, diff2])
currentState1 = Y.mergeUpdates([currentState1, diff1])
```

#### Obfuscating Updates

If one of your users runs into a weird bug (e.g. the rich-text editor throws
error messages), then you don't have to request the full document from your
user. Instead, they can obfuscate the document (i.e. replace the content with
meaningless generated content) before sending it to you. Note that someone might
still deduce the type of content by looking at the general structure of the
document. But this is much better than requesting the original document.

Obfuscated updates contain all the CRDT-related data that is required for
merging. So it is safe to merge obfuscated updates.

```javascript
const ydoc = new Y.Doc()
// perform some changes..
ydoc.getText().insert(0, 'hello world')
const update = Y.encodeStateAsUpdate(ydoc)
// the below update contains scrambled data
const obfuscatedUpdate = Y.obfuscateUpdate(update)
const ydoc2 = new Y.Doc()
Y.applyUpdate(ydoc2, obfuscatedUpdate)
ydoc2.getText().toString() // => "00000000000"
```

#### Using V2 update format

Yjs implements two update formats. By default you are using the V1 update format.
You can opt-in into the V2 update format wich provides much better compression.
It is not yet used by all providers. However, you can already use it if
you are building your own provider. All below functions are available with the
suffix "V2". E.g. `Y.applyUpdate` ⇒ `Y.applyUpdateV2`. We also support conversion
functions between both formats: `Y.convertUpdateFormatV1ToV2` & `Y.convertUpdateFormatV2ToV1`.

#### Update API

<dl>
  <b><code>Y.applyUpdate(Y.Doc, update:Uint8Array, [transactionOrigin:any])</code></b>
  <dd>
Apply a document update on the shared document. Optionally you can specify
<code>transactionOrigin</code> that will be stored on
<code>transaction.origin</code>
and <code>ydoc.on('update', (update, origin) => ..)</code>.
  </dd>
  <b><code>Y.encodeStateAsUpdate(Y.Doc, [encodedTargetStateVector:Uint8Array]):Uint8Array</code></b>
  <dd>
Encode the document state as a single update message that can be applied on the
remote document. Optionally specify the target state vector to only write the
differences to the update message.
  </dd>
  <b><code>Y.encodeStateVector(Y.Doc):Uint8Array</code></b>
  <dd>Computes the state vector and encodes it into an Uint8Array.</dd>
  <b><code>Y.mergeUpdates(Array&lt;Uint8Array&gt;)</code></b>
  <dd>
Merge several document updates into a single document update while removing
duplicate information. The merged document update is always smaller than
the separate updates because of the compressed encoding.
  </dd>
  <b><code>Y.encodeStateVectorFromUpdate(Uint8Array): Uint8Array</code></b>
  <dd>
Computes the state vector from a document update and encodes it into an Uint8Array.
  </dd>
  <b><code>Y.diffUpdate(update: Uint8Array, stateVector: Uint8Array): Uint8Array</code></b>
  <dd>
Encode the missing differences to another update message. This function works
similarly to <code>Y.encodeStateAsUpdate(ydoc, stateVector)</code> but works
on updates instead.
  </dd>
  <b><code>convertUpdateFormatV1ToV2</code></b>
  <dd>
Convert V1 update format to the V2 update format.
  </dd>
  <b><code>convertUpdateFormatV2ToV1</code></b>
  <dd>
Convert V2 update format to the V1 update format.
  </dd>
</dl>

### Relative Positions

When working with collaborative documents, we often need to work with positions.
Positions may represent cursor locations, selection ranges, or even assign a
comment to a range of text. Normal index-positions (expressed as integers) are
not convenient to use because the index-range is invalidated as soon as a remote
change manipulates the document. Relative positions give you a powerful API to
express positions.

A relative position is fixated to an element in the shared document and is not
affected by remote changes. I.e. given the document `"a|c"`, the relative
position is attached to `c`. When a remote user modifies the document by
inserting a character before the cursor, the cursor will stay attached to the
character `c`. `insert(1, 'x')("a|c") = "ax|c"`. When the relative position is
set to the end of the document, it will stay attached to the end of the
document.

#### Example: Transform to RelativePosition and back

```js
const relPos = Y.createRelativePositionFromTypeIndex(ytext, 2)
const pos = Y.createAbsolutePositionFromRelativePosition(relPos, doc)
pos.type === ytext // => true
pos.index === 2 // => true
```

#### Example: Send relative position to remote client (json)

```js
const relPos = Y.createRelativePositionFromTypeIndex(ytext, 2)
const encodedRelPos = JSON.stringify(relPos)
// send encodedRelPos to remote client..
const parsedRelPos = JSON.parse(encodedRelPos)
const pos = Y.createAbsolutePositionFromRelativePosition(parsedRelPos, remoteDoc)
pos.type === remoteytext // => true
pos.index === 2 // => true
```

#### Example: Send relative position to remote client (Uint8Array)

```js
const relPos = Y.createRelativePositionFromTypeIndex(ytext, 2)
const encodedRelPos = Y.encodeRelativePosition(relPos)
// send encodedRelPos to remote client..
const parsedRelPos = Y.decodeRelativePosition(encodedRelPos)
const pos = Y.createAbsolutePositionFromRelativePosition(parsedRelPos, remoteDoc)
pos.type === remoteytext // => true
pos.index === 2 // => true
```

<dl>
  <b><code>
Y.createRelativePositionFromTypeIndex(type:Uint8Array|Y.Type, index: number
[, assoc=0])
  </code></b>
  <dd>
Create a relative position fixated to the i-th element in any sequence-like
shared type (if <code>assoc >= 0</code>). By default, the position associates
with the character that comes after the specified index position. If
<code>assoc < 0</code>, then the relative position associates with the character
before the specified index position.
  </dd>
  <b><code>
Y.createAbsolutePositionFromRelativePosition(RelativePosition, Y.Doc):
{ type: Y.AbstractType, index: number, assoc: number } | null
  </code></b>
  <dd>
Create an absolute position from a relative position. If the relative position
cannot be referenced, or the type is deleted, then the result is null.
  </dd>
  <b><code>
Y.encodeRelativePosition(RelativePosition):Uint8Array
  </code></b>
  <dd>
Encode a relative position to an Uint8Array. Binary data is the preferred
encoding format for document updates. If you prefer JSON encoding, you can
simply JSON.stringify / JSON.parse the relative position instead.
  </dd>
  <b><code>Y.decodeRelativePosition(Uint8Array):RelativePosition</code></b>
  <dd>Decode a binary-encoded relative position to a RelativePositon object.</dd>
</dl>

### Y.UndoManager

Yjs ships with an Undo/Redo manager for selective undo/redo of changes on a
Yjs type. The changes can be optionally scoped to transaction origins.

```js
const ytext = doc.getText('text')
const undoManager = new Y.UndoManager(ytext)

ytext.insert(0, 'abc')
undoManager.undo()
ytext.toString() // => ''
undoManager.redo()
ytext.toString() // => 'abc'
```

<dl>
  <b><code>constructor(scope:Y.AbstractType|Array&lt;Y.AbstractType&gt;
  [, {captureTimeout:number,trackedOrigins:Set&lt;any&gt;,deleteFilter:function(item):boolean}])</code></b>
  <dd>Accepts either single type as scope or an array of types.</dd>
  <b><code>undo()</code></b>
  <dd></dd>
  <b><code>redo()</code></b>
  <dd></dd>
  <b><code>stopCapturing()</code></b>
  <dd></dd>
  <b>
    <code>
on('stack-item-added', { stackItem: { meta: Map&lt;any,any&gt; }, type: 'undo'
| 'redo' })
    </code>
  </b>
  <dd>
Register an event that is called when a <code>StackItem</code> is added to the
undo- or the redo-stack.
  </dd>
  <b>
    <code>
on('stack-item-updated', { stackItem: { meta: Map&lt;any,any&gt; }, type: 'undo'
| 'redo' })
    </code>
  </b>
  <dd>
Register an event that is called when an existing <code>StackItem</code> is updated.
This happens when two changes happen within a "captureInterval".
  </dd>
  <b>
    <code>
on('stack-item-popped', { stackItem: { meta: Map&lt;any,any&gt; }, type: 'undo'
| 'redo' })
    </code>
  </b>
  <dd>
Register an event that is called when a <code>StackItem</code> is popped from
the undo- or the redo-stack.
  </dd>
  <b>
    <code>
on('stack-cleared', { undoStackCleared: boolean, redoStackCleared: boolean })
    </code>
  </b>
  <dd>
Register an event that is called when the undo- and/or the redo-stack is cleared.
  </dd>
</dl>

#### Example: Stop Capturing

UndoManager merges Undo-StackItems if they are created within time-gap
smaller than `options.captureTimeout`. Call `um.stopCapturing()` so that the next
StackItem won't be merged.

```js
// without stopCapturing
ytext.insert(0, 'a')
ytext.insert(1, 'b')
undoManager.undo()
ytext.toString() // => '' (note that 'ab' was removed)
// with stopCapturing
ytext.insert(0, 'a')
undoManager.stopCapturing()
ytext.insert(0, 'b')
undoManager.undo()
ytext.toString() // => 'a' (note that only 'b' was removed)
```

#### Example: Specify tracked origins

Every change on the shared document has an origin. If no origin was specified,
it defaults to `null`. By specifying `trackedOrigins` you can
selectively specify which changes should be tracked by `UndoManager`. The
UndoManager instance is always added to `trackedOrigins`.

```js
class CustomBinding {}

const ytext = doc.getText('text')
const undoManager = new Y.UndoManager(ytext, {
  trackedOrigins: new Set([42, CustomBinding])
})

ytext.insert(0, 'abc')
undoManager.undo()
ytext.toString() // => 'abc' (does not track because origin `null` and not part
                 //           of `trackedTransactionOrigins`)
ytext.delete(0, 3) // revert change

doc.transact(() => {
  ytext.insert(0, 'abc')
}, 42)
undoManager.undo()
ytext.toString() // => '' (tracked because origin is an instance of `trackedTransactionorigins`)

doc.transact(() => {
  ytext.insert(0, 'abc')
}, 41)
undoManager.undo()
ytext.toString() // => '' (not tracked because 41 is not an instance of
                 //        `trackedTransactionorigins`)
ytext.delete(0, 3) // revert change

doc.transact(() => {
  ytext.insert(0, 'abc')
}, new CustomBinding())
undoManager.undo()
ytext.toString() // => '' (tracked because origin is a `CustomBinding` and
                 //        `CustomBinding` is in `trackedTransactionorigins`)
```

#### Example: Add additional information to the StackItems

When undoing or redoing a previous action, it is often expected to restore
additional meta information like the cursor location or the view on the
document. You can assign meta-information to Undo-/Redo-StackItems.

```js
const ytext = doc.getText('text')
const undoManager = new Y.UndoManager(ytext, {
  trackedOrigins: new Set([42, CustomBinding])
})

undoManager.on('stack-item-added', event => {
  // save the current cursor location on the stack-item
  event.stackItem.meta.set('cursor-location', getRelativeCursorLocation())
})

undoManager.on('stack-item-popped', event => {
  // restore the current cursor location on the stack-item
  restoreCursorLocation(event.stackItem.meta.get('cursor-location'))
})
```

## Yjs CRDT Algorithm

*Conflict-free replicated data types* (CRDT) for collaborative editing are an
alternative approach to *operational transformation* (OT). A very simple
differentiation between the two approaches is that OT attempts to transform
index positions to ensure convergence (all clients end up with the same
content), while CRDTs use mathematical models that usually do not involve index
transformations, like linked lists. OT is currently the de-facto standard for
shared editing on text. OT approaches that support shared editing without a
central source of truth (a central server) require too much bookkeeping to be
viable in practice. CRDTs are better suited for distributed systems, provide
additional guarantees that the document can be synced with remote clients, and
do not require a central source of truth.

Yjs implements a modified version of the algorithm described in [this
paper](https://www.researchgate.net/publication/310212186_Near_Real-Time_Peer-to-Peer_Shared_Editing_on_Extensible_Data_Types).
This [article](https://blog.kevinjahns.de/are-crdts-suitable-for-shared-editing/)
explains a simple optimization on the CRDT model and
gives more insight about the performance characteristics in Yjs.
More information about the specific implementation is available in
[INTERNALS.md](./INTERNALS.md) and in
[this walkthrough of the Yjs codebase](https://youtu.be/0l5XgnQ6rB4).

CRDTs that are suitable for shared text editing suffer from the fact that they
only grow in size. There are CRDTs that do not grow in size, but they do not
have the characteristics that are benificial for shared text editing (like
intention preservation). Yjs implements many improvements to the original
algorithm that diminish the trade-off that the document only grows in size. We
can't garbage collect deleted structs (tombstones) while ensuring a unique
order of the structs. But we can 1. merge preceeding structs into a single
struct to reduce the amount of meta information, 2. we can delete content from
the struct if it is deleted, and 3. we can garbage collect tombstones if we
don't care about the order of the structs anymore (e.g. if the parent was
deleted).

**Examples:**

1. If a user inserts elements in sequence, the struct will be merged into a
   single struct. E.g. `text.insert(0, 'a'), text.insert(1, 'b');` is
   first represented as two structs (`[{id: {client, clock: 0}, content: 'a'},
   {id: {client, clock: 1}, content: 'b'}`) and then merged into a single
   struct: `[{id: {client, clock: 0}, content: 'ab'}]`.
2. When a struct that contains content (e.g. `ItemString`) is deleted, the
   struct will be replaced with an `ItemDeleted` that does not contain content
   anymore.
3. When a type is deleted, all child elements are transformed to `GC` structs. A
   `GC` struct only denotes the existence of a struct and that it is deleted.
   `GC` structs can always be merged with other `GC` structs if the id's are
   adjacent.

Especially when working on structured content (e.g. shared editing on
ProseMirror), these improvements yield very good results when
[benchmarking](https://github.com/dmonad/crdt-benchmarks) random document edits.
In practice they show even better results, because users usually edit text in
sequence, resulting in structs that can easily be merged. The benchmarks show
that even in the worst case scenario that a user edits text from right to left,
Yjs achieves good performance even for huge documents.

### State Vector

Yjs has the ability to exchange only the differences when syncing two clients.
We use lamport timestamps to identify structs and to track in which order a
client created them. Each struct has an `struct.id = { client: number, clock:
number}` that uniquely identifies a struct. We define the next expected `clock`
by each client as the *state vector*. This data structure is similar to the
[version vectors](https://en.wikipedia.org/wiki/Version_vector) data structure.
But we use state vectors only to describe the state of the local document, so we
can compute the missing struct of the remote client. We do not use it to track
causality.

## License and Author

Yjs and all related projects are [**MIT licensed**](./LICENSE).

Yjs is based on my research as a student at the [RWTH
i5](http://dbis.rwth-aachen.de/). Now I am working on Yjs in my spare time.

Fund this project by donating on [GitHub Sponsors](https://github.com/sponsors/dmonad)
or hiring [me](https://github.com/dmonad) as a contractor for your collaborative
app.<|MERGE_RESOLUTION|>--- conflicted
+++ resolved
@@ -60,12 +60,9 @@
   sharing analyses, documentation, spreadsheets, and dashboards.
 * [Nosgestesclimat](https://nosgestesclimat.fr/groupe) The french carbon
   footprint calculator has a group P2P mode based on yjs
-<<<<<<< HEAD
+* [oorja.io](https://oorja.io) Online meeting spaces extensible with collaborative apps, end-to-end encrypted.
 * [LegendKeeper](https://legendkeeper.com) Collaborative campaign planner and worldbuilding app for tabletop RPGs.
-=======
-* [oorja.io](https://oorja.io) Online meeting spaces extensible with collaborative apps, end-to-end encrypted.
-
->>>>>>> 92ee76ad
+
 
 ## Table of Contents
 

--- conflicted
+++ resolved
@@ -99,11 +99,6 @@
 * [AWS SageMaker](https://aws.amazon.com/sagemaker/) Tools for building Machine
   Learning Models
 * [linear](https://linear.app) Streamline issues, projects, and product roadmaps.
-<<<<<<< HEAD
-* [btw](https://www.btw.so) - Personal website builder
-=======
-* [AWS SageMaker](https://aws.amazon.com/sagemaker/) - Machine Learning Service
->>>>>>> a57f53e2
 * [Arkiter](https://www.arkiter.com/) - Live interview software
 * [Appflowy](https://www.appflowy.io/) - They use Yrs
 * [Multi.app](https://multi.app) - Multiplayer app sharing: Point, draw and edit

--- conflicted
+++ resolved
@@ -99,9 +99,6 @@
 * [btw](https://www.btw.so) Open-source Medium alternative
 * [AWS SageMaker](https://aws.amazon.com/sagemaker/) Tools for building Machine
   Learning Models
-<<<<<<< HEAD
-* [screen.garden](https://screen.garden) Collaborative backend for PKM apps.
-=======
 * [linear](https://linear.app) Streamline issues, projects, and product roadmaps.
 * [btw](https://www.btw.so) - Personal website builder
 * [AWS SageMaker](https://aws.amazon.com/sagemaker/) - Machine Learning Service
@@ -117,7 +114,7 @@
   applicaiton
 * [Ellie.ai](https://ellie.ai) - Data Product Design and Collaboration
 * [GoPeer](https://gopeer.org/) - Collaborative tutoring
->>>>>>> 656b7e7f
+* [screen.garden](https://screen.garden) Collaborative backend for PKM apps.
 
 ## Table of Contents
 

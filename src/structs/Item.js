import {
  GC,
  getState,
  AbstractStruct,
  replaceStruct,
  addStruct,
  addToDeleteSet,
  findRootTypeKey,
  compareIDs,
  getItem,
  getItemCleanEnd,
  getItemCleanStart,
  readContentDeleted,
  readContentBinary,
  readContentJSON,
  readContentAny,
  readContentString,
  readContentEmbed,
  readContentDoc,
  createID,
  readContentFormat,
  readContentType,
  addChangedTypeToTransaction,
  isDeleted,
  StackItem, DeleteSet, UpdateDecoderV1, UpdateDecoderV2, UpdateEncoderV1, UpdateEncoderV2, ContentType, ContentDeleted, StructStore, ID, AbstractType, Transaction // eslint-disable-line
} from '../internals.js'

import * as error from 'lib0/error'
import * as binary from 'lib0/binary'
import * as array from 'lib0/array'

/**
 * @todo This should return several items
 *
 * @param {StructStore} store
 * @param {ID} id
 * @return {{item:Item, diff:number}}
 */
export const followRedone = (store, id) => {
  /**
   * @type {ID|null}
   */
  let nextID = id
  let diff = 0
  let item
  do {
    if (diff > 0) {
      nextID = createID(nextID.client, nextID.clock + diff)
    }
    item = getItem(store, nextID)
    diff = nextID.clock - item.id.clock
    nextID = item.redone
  } while (nextID !== null && item instanceof Item)
  return {
    item, diff
  }
}

/**
 * Make sure that neither item nor any of its parents is ever deleted.
 *
 * This property does not persist when storing it into a database or when
 * sending it to other peers
 *
 * @param {Item|null} item
 * @param {boolean} keep
 */
export const keepItem = (item, keep) => {
  while (item !== null && item.keep !== keep) {
    item.keep = keep
    item = /** @type {AbstractType<any>} */ (item.parent)._item
  }
}

/**
 * Split leftItem into two items
 * @param {Transaction} transaction
 * @param {Item} leftItem
 * @param {number} diff
 * @return {Item}
 *
 * @function
 * @private
 */
export const splitItem = (transaction, leftItem, diff) => {
  // create rightItem
  const { client, clock } = leftItem.id
  const rightItem = new Item(
    createID(client, clock + diff),
    leftItem,
    createID(client, clock + diff - 1),
    leftItem.right,
    leftItem.rightOrigin,
    leftItem.parent,
    leftItem.parentSub,
    leftItem.content.splice(diff)
  )
  if (leftItem.deleted) {
    rightItem.markDeleted()
  }
  if (leftItem.keep) {
    rightItem.keep = true
  }
  if (leftItem.redone !== null) {
    rightItem.redone = createID(leftItem.redone.client, leftItem.redone.clock + diff)
  }
  // update left (do not set leftItem.rightOrigin as it will lead to problems when syncing)
  leftItem.right = rightItem
  // update right
  if (rightItem.right !== null) {
    rightItem.right.left = rightItem
  }
  // right is more specific.
  transaction._mergeStructs.push(rightItem)
  // update parent._map
  if (rightItem.parentSub !== null && rightItem.right === null) {
    /** @type {AbstractType<any>} */ (rightItem.parent)._map.set(rightItem.parentSub, rightItem)
  }
  leftItem.length = diff
  return rightItem
}

/**
 * @param {Array<StackItem>} stack
 * @param {ID} id
 */
const isDeletedByUndoStack = (stack, id) => array.some(stack, /** @param {StackItem} s */ s => isDeleted(s.deletions, id))

/**
 * Redoes the effect of this operation.
 *
 * @param {Transaction} transaction The Yjs instance.
 * @param {Item} item
 * @param {Set<Item>} redoitems
 * @param {DeleteSet} itemsToDelete
 * @param {boolean} ignoreRemoteMapChanges
 * @param {import('../utils/UndoManager.js').UndoManager} um
 *
 * @return {Item|null}
 *
 * @private
 */
export const redoItem = (transaction, item, redoitems, itemsToDelete, ignoreRemoteMapChanges, um) => {
  const doc = transaction.doc
  const store = doc.store
  const ownClientID = doc.clientID
  const redone = item.redone
  if (redone !== null) {
    return getItemCleanStart(transaction, redone)
  }
  let parentItem = /** @type {AbstractType<any>} */ (item.parent)._item
  /**
   * @type {Item|null}
   */
  let left = null
  /**
   * @type {Item|null}
   */
  let right
  // make sure that parent is redone
  if (parentItem !== null && parentItem.deleted === true) {
    // try to undo parent if it will be undone anyway
    if (parentItem.redone === null && (!redoitems.has(parentItem) || redoItem(transaction, parentItem, redoitems, itemsToDelete, ignoreRemoteMapChanges, um) === null)) {
      return null
    }
    while (parentItem.redone !== null) {
      parentItem = getItemCleanStart(transaction, parentItem.redone)
    }
  }
  const parentType = parentItem === null ? /** @type {AbstractType<any>} */ (item.parent) : /** @type {ContentType} */ (parentItem.content).type

  if (item.parentSub === null) {
    // Is an array item. Insert at the old position
    left = item.left
    right = item
    // find next cloned_redo items
    while (left !== null) {
      /**
       * @type {Item|null}
       */
      let leftTrace = left
      // trace redone until parent matches
      while (leftTrace !== null && /** @type {AbstractType<any>} */ (leftTrace.parent)._item !== parentItem) {
        leftTrace = leftTrace.redone === null ? null : getItemCleanStart(transaction, leftTrace.redone)
      }
      if (leftTrace !== null && /** @type {AbstractType<any>} */ (leftTrace.parent)._item === parentItem) {
        left = leftTrace
        break
      }
      left = left.left
    }
    while (right !== null) {
      /**
       * @type {Item|null}
       */
      let rightTrace = right
      // trace redone until parent matches
      while (rightTrace !== null && /** @type {AbstractType<any>} */ (rightTrace.parent)._item !== parentItem) {
        rightTrace = rightTrace.redone === null ? null : getItemCleanStart(transaction, rightTrace.redone)
      }
      if (rightTrace !== null && /** @type {AbstractType<any>} */ (rightTrace.parent)._item === parentItem) {
        right = rightTrace
        break
      }
      right = right.right
    }
  } else {
    right = null
    if (item.right && !ignoreRemoteMapChanges) {
      left = item
      // Iterate right while right is in itemsToDelete
      // If it is intended to delete right while item is redone, we can expect that item should replace right.
      while (left !== null && left.right !== null && (left.right.redone || isDeleted(itemsToDelete, left.right.id) || isDeletedByUndoStack(um.undoStack, left.right.id) || isDeletedByUndoStack(um.redoStack, left.right.id))) {
        left = left.right
        // follow redone
        while (left.redone) left = getItemCleanStart(transaction, left.redone)
      }
      if (left && left.right !== null) {
        // It is not possible to redo this item because it conflicts with a
        // change from another client
        return null
      }
    } else {
      left = parentType._map.get(item.parentSub) || null
    }
  }
  const nextClock = getState(store, ownClientID)
  const nextId = createID(ownClientID, nextClock)
  const redoneItem = new Item(
    nextId,
    left, left && left.lastId,
    right, right && right.id,
    parentType,
    item.parentSub,
    item.content.copy()
  )
  item.redone = nextId
  keepItem(redoneItem, true)
  redoneItem.integrate(transaction, 0)
  return redoneItem
}

/**
 * Abstract class that represents any content.
 */
export class Item extends AbstractStruct {
  /**
   * @param {ID} id
   * @param {Item | null} left
   * @param {ID | null} origin
   * @param {Item | null} right
   * @param {ID | null} rightOrigin
   * @param {AbstractType<any>|ID|null} parent Is a type if integrated, is null if it is possible to copy parent from left or right, is ID before integration to search for it.
   * @param {string | null} parentSub
   * @param {AbstractContent} content
   */
  constructor (id, left, origin, right, rightOrigin, parent, parentSub, content) {
    super(id, content.getLength())

    // left/right是指针, 指向的是真实存在的Item对象
    // origin/rightOrigin是ID, 并不一定和真实的Item对象挂钩

    /**
     * The item that was originally to the left of this item.
     * @type {ID | null}
     */
    this.origin = origin
    /**
     * The item that is currently to the left of this item.
     * @type {Item | null}
     */
    this.left = left
    /**
     * The item that is currently to the right of this item.
     * @type {Item | null}
     */
    this.right = right
    /**
     * The item that was originally to the right of this item.
     * @type {ID | null}
     */
    this.rightOrigin = rightOrigin

    /**
     * @type {AbstractType<any>|ID|null}
     * 
     * parent这么多可能的类型，都对应什么情况呢?
     * 
     */
    this.parent = parent

    /**
     * If the parent refers to this item with some kind of key (e.g. YMap, the
     * key is specified here. The key is then used to refer to the list in which
     * to insert this item. If `parentSub = null` type._start is the list in
     * which to insert to. Otherwise it is `parent._map`.
     * 
     * parentSub用来存储YMap的key, content则是存储YMap的value
     * 
     * @type {String | null}
     */
    this.parentSub = parentSub

    /**
     * If this type's effect is redone this type refers to the type that undid
     * this operation.
     * @type {ID | null}
     */
    this.redone = null

    /**
     * @type {AbstractContent}
     * 如果content类型是ContentType，则content负责维护Item和YType一对一的关系
     */
    this.content = content

    /**
     * bit1: keep
     * bit2: countable
     * bit3: deleted
     * bit4: mark - mark node as fast-search-marker
     * @type {number} byte
     */
    this.info = this.content.isCountable() ? binary.BIT2 : 0
  }

  /**
   * This is used to mark the item as an indexed fast-search marker
   * 表示这个item被缓存在YType的serach marker里了😠
   *
   * @type {boolean}
   */
  set marker (isMarked) {
    if (((this.info & binary.BIT4) > 0) !== isMarked) {
      this.info ^= binary.BIT4
    }
  }

  get marker () {
    return (this.info & binary.BIT4) > 0
  }

  /**
   * If true, do not garbage collect this Item.
   * 
   * 表示tryGcDeleteSet()在回收Item对象时，是否抗拒被回收
   */
  get keep () {
    return (this.info & binary.BIT1) > 0
  }

  set keep (doKeep) {
    if (this.keep !== doKeep) {
      this.info ^= binary.BIT1
    }
  }

  // countable为true, 表示这个Item的length是要计入的
  get countable () {
    return (this.info & binary.BIT2) > 0
  }

  /**
   * Whether this item was deleted or not.
   * @type {Boolean}
   */
  get deleted () {
    return (this.info & binary.BIT3) > 0
  }

  set deleted (doDelete) {
    if (this.deleted !== doDelete) {
      this.info ^= binary.BIT3
    }
  }

  markDeleted () {
    this.info |= binary.BIT3
  }

  /**
   * Return the creator clientID of the missing op or define missing items and return null.
   * 
   * 返回的是一个client id或者null，代表把Item对象integrate到本地Doc时，哪个client id的数据是缺失的
   * 而这个client id来自于3个方面: 这个Item对象的origin/rightOrigin/parent
   *
   * @param {Transaction} transaction
   * @param {StructStore} store
   * @return {null | number}
   */
  getMissing (transaction, store) {
    // 调用getMissing()方法时, 因为Item对象是remote传入的，所以其origin和rightOrigin是在remote端插入时写入的, 而left/right是未定义的
    if (this.origin && this.origin.client !== this.id.client && this.origin.clock >= getState(store, this.origin.client)) {
      // 当前Item对象的client id不等于其origin的client id, 并且其origin的clock大于本地的，说明其origin所对应client id的数据在本地doc(本地StructStore)是有缺失的
      return this.origin.client
    }
    if (this.rightOrigin && this.rightOrigin.client !== this.id.client && this.rightOrigin.clock >= getState(store, this.rightOrigin.client)) {
      // 当前Item对象的client id不等于其rightOrigin的client id, 并且其rightOrigin的clock大于本地的，说明其rightOrigin所对应的client id的数据在本地doc(本地StructStore)是有缺失的
      return this.rightOrigin.client
    }

    if (this.parent && this.parent.constructor === ID && this.id.client !== this.parent.client && this.parent.clock >= getState(store, this.parent.client)) {
      // 当前Item对象的client id不等于其parent的client id, 并且其parent的clock大于本地的，说明其parent所对应的client id的数据在本地doc(本地StructStore)是有缺失的
      return this.parent.client
    }

    // We have all missing ids, now find the items

    // 给Item对象的left/right赋值, 给origin/rightOrigin重新赋值
    if (this.origin) {
      this.left = getItemCleanEnd(transaction, store, this.origin)
      this.origin = this.left.lastId
    }

    if (this.rightOrigin) {
      this.right = getItemCleanStart(transaction, this.rightOrigin)
      this.rightOrigin = this.right.id
    }

    // 给Item对象的parent赋值
    if ((this.left && this.left.constructor === GC) || (this.right && this.right.constructor === GC)) {
      // 这是为什么呢???
      this.parent = null
    } else if (!this.parent) {
      // only set parent if this shouldn't be garbage collected

      // 把此Item对象的parent/parentSub设置成left或者right指针的
      if (this.left && this.left.constructor === Item) {
        this.parent = this.left.parent
        this.parentSub = this.left.parentSub
<<<<<<< HEAD
      }

      if (this.right && this.right.constructor === Item) {
=======
      } else if (this.right && this.right.constructor === Item) {
>>>>>>> b3c92f6b
        this.parent = this.right.parent
        this.parentSub = this.right.parentSub
      }
    } else if (this.parent.constructor === ID) {
      const parentItem = getItem(store, this.parent)
      if (parentItem.constructor === GC) {
        this.parent = null
      } else {
        this.parent = /** @type {ContentType} */ (parentItem.content).type
      }
    }

    return null
  }

  /**
   * @param {Transaction} transaction
   * @param {number} offset
   */
  integrate (transaction, offset) {
    if (offset > 0) {
      this.id.clock += offset
      // 如果找不到，getItemCleanEnd()会强行拆分Item实例, this就是拆分出来的代表右半边的Item实例
      this.left = getItemCleanEnd(transaction, transaction.doc.store, createID(this.id.client, this.id.clock - 1))
      this.origin = this.left.lastId
      this.content = this.content.splice(offset)
      this.length -= offset
    }

    if (this.parent) {
      // 这个if判断是什么鬼逻辑?
      if ((!this.left && (!this.right || this.right.left !== null)) || (this.left && this.left.right !== this.right)) {
        /**
         * @type {Item|null}
         */
        let left = this.left

        /**
         * @type {Item|null}
         */
        let o
        // set o to the first conflicting item
        if (left !== null) {
          o = left.right
        } else if (this.parentSub !== null) {
          // 如果此Item对象是ymap里的, 则从value这个表尾指针一直向左遍历找到表头
          o = /** @type {AbstractType<any>} */ (this.parent)._map.get(this.parentSub) || null
          while (o !== null && o.left !== null) {
            o = o.left
          }
        } else {
          o = /** @type {AbstractType<any>} */ (this.parent)._start
        }


        /***** 开始 解决冲突(conflict resolution)  *****/

        // TODO: use something like DeleteSet here (a tree implementation would be best)
        // @todo use global set definitions
        /**
         * @type {Set<Item>}
         */
        const conflictingItems = new Set()
        /**
         * @type {Set<Item>}
         */
        const itemsBeforeOrigin = new Set()

        // 下面两行注释完全看不懂...
        // Let c in conflictingItems, b in itemsBeforeOrigin
        // ***{origin}bbbb{this}{c,b}{c,b}{o}***

        // Note that conflictingItems is a subset of itemsBeforeOrigin

        // 从此item的left指针遍历到right指针, 在这个区间的item都是和此item有可能发生冲突的
        while (o !== null && o !== this.right) {
          itemsBeforeOrigin.add(o)
          conflictingItems.add(o)
          if (compareIDs(this.origin, o.origin)) { // 冲突情况1: 此Item和o的origin相等, 发生冲突
            // case 1
            if (o.id.client < this.id.client) {
              // 通过对比client id的大小, 发现o的client id比此Item的小，则此Item的left指针指向o, 即此Item在o右边, 冲突解决
              left = o
              conflictingItems.clear()
            } else if (compareIDs(this.rightOrigin, o.rightOrigin)) {  
              // 此Item的client id比o的小, 此Item本应放在o左边, 即此Item的rightOrigin至少为o
              // 但是满足了这个条件, 又说明此Item和o的rightOrigin是相等的, Item又应该在o的左边, 所以这个冲突无法解决, 并且再遍历到right指针也没有意义, 所以break跳出while循环

              // this and o are conflicting and point to the same integration points. The id decides which item comes first.
              // Since this is to the left of o, we can break here
              break
            } 
            // else, o might be integrated before an item that this conflicts with. If so, we will find it in the next iterations
            // 继续white循环遍历下一个item，把冲突解决寄希望于以后
          } else if (o.origin !== null && itemsBeforeOrigin.has(getItem(transaction.doc.store, o.origin))) { // use getItem instead of getItemCleanEnd because we don't want / need to split items.
            // 冲突情况2: 此Item和o的origin发生交叉，发生冲突。也就是o.origin所命中的Item实例，被包含在itemsBeforeOrigin里
            // 这种情况将o放在此Item左边，即此item的left指针指向o, 冲突解决

            // case 2
            if (!conflictingItems.has(getItem(transaction.doc.store, o.origin))) {
              left = o
              conflictingItems.clear()
            }
          } else {
            break
          }

          o = o.right
        }

        this.left = left
      }

      /***** 结束 解决冲突(conflict resolution) *****/

      // reconnect left/right + update parent map/start if necessary
      if (this.left !== null) {
        // 把此Item对象链接到parent的双向链表里
        const right = this.left.right
        this.right = right
        this.left.right = this
      } else {
        let r
        if (this.parentSub !== null) {
          // 把此Item对象放到ymap的value双向链表的表头
          r = /** @type {AbstractType<any>} */ (this.parent)._map.get(this.parentSub) || null
          while (r !== null && r.left !== null) {
            r = r.left
          }
        } else {
          // 把该Item对象插入到链表头
          r = /** @type {AbstractType<any>} */ (this.parent)._start
          ;/** @type {AbstractType<any>} */ (this.parent)._start = this
        }
        this.right = r
      }

      if (this.right !== null) {
        this.right.left = this
      } else if (this.parentSub !== null) {
        // set as current parent value if right === null and this is parentSub
        // 尾指针指向 代表key的当前值的Item对象
        /** @type {AbstractType<any>} */ (this.parent)._map.set(this.parentSub, this)
        if (this.left !== null) {
          // this is the current attribute value of parent. delete right
          // 前一个历史值成为墓碑
          this.left.delete(transaction)
        }
      }

      // adjust length of parent
      if (this.parentSub === null && this.countable && !this.deleted) {
        /** @type {AbstractType<any>} */ (this.parent)._length += this.length
      }

      // 把此Item对象链接于文档序的双向链表之后, 再将其放入插入序的StructStore中
      addStruct(transaction.doc.store, this)

      // 再将Item对象的content进行integrate, 最终会将对应的ytype进行_integrate
      this.content.integrate(transaction, this)

      // add parent to transaction.changed
      // 尝试把parent加入到transaction.changed里
      addChangedTypeToTransaction(transaction, /** @type {AbstractType<any>} */ (this.parent), this.parentSub)

      if ((/** @type {AbstractType<any>} */ (this.parent)._item !== null && /** @type {AbstractType<any>} */ (this.parent)._item.deleted)
        ||  (this.parentSub !== null && this.right !== null)) {
        // 第一个条件表示parent是yarray并且yarray已经标记为删除了
        // 第二个条件表示parent是ymap并且此Item对象不在表尾, 也就是说不是key的当前值

        // delete if parent is deleted or if this is not the current attribute value of parent
        this.delete(transaction)
      }
    } else {
      // parent is not defined. Integrate GC struct instead
      new GC(this.id, this.length).integrate(transaction, 0)
    }
  }

  // next()和prev()方法用于查找下一个和上一个未删除的Item
  // 也就说明Item是以双向链表连接的

  /**
   * Returns the next non-deleted item
   */
  get next () {
    let n = this.right
    while (n !== null && n.deleted) {
      n = n.right
    }
    return n
  }

  /**
   * Returns the previous non-deleted item
   */
  get prev () {
    let n = this.left
    while (n !== null && n.deleted) {
      n = n.left
    }
    return n
  }

  /**
   * Computes the last content address of this Item.
   */
  get lastId () {
    // allocating ids is pretty costly because of the amount of ids created, so we try to reuse whenever possible

    // 这里之所以要减1，是因为this.id.clock + this.length是下一个Item的clock值
    // 所以这个lastId是一个虚拟的ID, 并不和实际的Item对象关联
    return this.length === 1 ? this.id : createID(this.id.client, this.id.clock + this.length - 1)
  }

  /**
   * Try to merge two items
   *
   * @param {Item} right
   * @return {boolean}
   */
  mergeWith (right) {
    if (
      this.constructor === right.constructor &&
      compareIDs(right.origin, this.lastId) &&
      this.right === right &&
      compareIDs(this.rightOrigin, right.rightOrigin) &&
      this.id.client === right.id.client &&
      this.id.clock + this.length === right.id.clock &&
      this.deleted === right.deleted &&
      this.redone === null &&
      right.redone === null &&
      this.content.constructor === right.content.constructor &&
      this.content.mergeWith(right.content)
    ) {
      const searchMarker = /** @type {AbstractType<any>} */ (this.parent)._searchMarker

      if (searchMarker) {
        searchMarker.forEach(marker => {
          if (marker.p === right) {
            // right is going to be "forgotten" so we need to update the marker
            marker.p = this
            // adjust marker index
            if (!this.deleted && this.countable) {
              // 这里为什么要减去this.length而不是加上this.length呢?
              marker.index -= this.length
            }
          }
        })
      }

      // 继承right的keep属性
      if (right.keep) {
        this.keep = true
      }

      // 重新调整双向链表中的指针
      this.right = right.right

      if (this.right !== null) {
        this.right.left = this
      }

      this.length += right.length

      // 返回true表示merge成功
      return true
    }

    // 返回false表示merge失败
    return false
  }

  /**
   * Mark this Item as deleted.
   *
   * @param {Transaction} transaction
   */
  delete (transaction) {
    if (!this.deleted) {
      const parent = /** @type {AbstractType<any>} */ (this.parent)

      // adjust the length of parent
      // parentSub为null, 说明此Item是yarray里的元素
      if (this.countable && this.parentSub === null) {
        parent._length -= this.length
      }

      this.markDeleted()

      // 为什么要在transaction里维护一个deleteSet?
      // 因为在transaction里新增和修改的Item对象，已经integrate到了doc的StructStore里, 所以要单独维护一个deleteSet来记录哪些Item对象是被删除的
      addToDeleteSet(transaction.deleteSet, this.id.client, this.id.clock, this.length)
      addChangedTypeToTransaction(transaction, parent, this.parentSub)

      // 只有ContentType和ContentDoc这两种类型实现了delete()方法,其他Content类型的delete()方法都是空实现
      this.content.delete(transaction)
    }
  }

  /**
   * @param {StructStore} store
   * @param {boolean} parentGCd
   *
   * parentGCd表示GC的方式
   * 即是将本Item实例替换为GC实例, 还是只是将Item.content替换为ContentDeleted实例
   *
   */
  gc (store, parentGCd) {
    if (!this.deleted) {
      throw error.unexpectedCase()
    }

    this.content.gc(store)

    if (parentGCd) {
      replaceStruct(store, this, new GC(this.id, this.length))
    } else {
      this.content = new ContentDeleted(this.length)
    }
  }

  /**
   * Transform the properties of this type to binary and write it to an
   * BinaryEncoder.
   *
   * This is called when this Item is sent to a remote peer.
   *
   * @param {UpdateEncoderV1 | UpdateEncoderV2} encoder The encoder to write data to.
   * @param {number} offset
   */
  write (encoder, offset) {
    const origin = offset > 0 ? createID(this.id.client, this.id.clock + offset - 1) : this.origin
    const rightOrigin = this.rightOrigin
    const parentSub = this.parentSub
    const info = (this.content.getRef() & binary.BITS5) |
      (origin === null ? 0 : binary.BIT8) | // origin is defined
      (rightOrigin === null ? 0 : binary.BIT7) | // right origin is defined
      (parentSub === null ? 0 : binary.BIT6) // parentSub is non-null
    encoder.writeInfo(info)

    // 写入3个值: origin/rightOrigin/content
    if (origin !== null) {
      encoder.writeLeftID(origin)
    }
    if (rightOrigin !== null) {
      encoder.writeRightID(rightOrigin)
    }
    if (origin === null && rightOrigin === null) {
      const parent = /** @type {AbstractType<any>} */ (this.parent)
      if (parent._item !== undefined) {
        const parentItem = parent._item
        if (parentItem === null) {
          // parent type on y._map
          // find the correct key
          const ykey = findRootTypeKey(parent)
          encoder.writeParentInfo(true) // write parentYKey
          encoder.writeString(ykey)
        } else {
          encoder.writeParentInfo(false) // write parent id
          encoder.writeLeftID(parentItem.id)
        }
      } else if (parent.constructor === String) { // this edge case was added by differential updates
        encoder.writeParentInfo(true) // write parentYKey
        encoder.writeString(parent)
      } else if (parent.constructor === ID) {
        encoder.writeParentInfo(false) // write parent id
        encoder.writeLeftID(parent)
      } else {
        error.unexpectedCase()
      }
      if (parentSub !== null) {
        encoder.writeString(parentSub)
      }
    }
    this.content.write(encoder, offset)
  }
}

/**
 * @param {UpdateDecoderV1 | UpdateDecoderV2} decoder
 * @param {number} info
 * 根据info的低5位，选择对应的contentRefs中的函数来调用
 */
export const readItemContent = (decoder, info) => contentRefs[info & binary.BITS5](decoder)

/**
 * A lookup map for reading Item content.
 *
 * @type {Array<function(UpdateDecoderV1 | UpdateDecoderV2):AbstractContent>}
 */
export const contentRefs = [
  // 这里0到10也就是ContentXXX类型的getRef()方法的返回值
  () => { error.unexpectedCase() }, // GC is not ItemContent
  readContentDeleted, // 1
  readContentJSON, // 2
  readContentBinary, // 3
  readContentString, // 4
  readContentEmbed, // 5
  readContentFormat, // 6
  readContentType, // 7
  readContentAny, // 8
  readContentDoc, // 9
  () => { error.unexpectedCase() } // 10 - Skip is not ItemContent
]

/**
 * Do not implement this class!
 */
export class AbstractContent {
  /**
   * @return {number}
   */
  getLength () {
    throw error.methodUnimplemented()
  }

  /**
   * @return {Array<any>}
   */
  getContent () {
    throw error.methodUnimplemented()
  }

  /**
   * Should return false if this Item is some kind of meta information
   * (e.g. format information).
   *
   * * Whether this Item should be addressable via `yarray.get(i)`
   * * Whether this Item should be counted when computing yarray.length
   *
   * 上面两行解释了isCountable()的语义
   * 目前AbstractContent的子类里，ContentDeleted和ContentFormat返回false，其他都返回true
   * @return {boolean}
   */
  isCountable () {
    throw error.methodUnimplemented()
  }

  /**
   * @return {AbstractContent}
   */
  copy () {
    throw error.methodUnimplemented()
  }

  /**
   * @param {number} _offset
   * @return {AbstractContent}
   */
  splice (_offset) {
    throw error.methodUnimplemented()
  }

  /**
   * @param {AbstractContent} _right
   * @return {boolean}
   */
  mergeWith (_right) {
    throw error.methodUnimplemented()
  }

  /**
   * @param {Transaction} _transaction
   * @param {Item} _item
   */
  integrate (_transaction, _item) {
    throw error.methodUnimplemented()
  }

  /**
   * @param {Transaction} _transaction
   */
  delete (_transaction) {
    throw error.methodUnimplemented()
  }

  /**
   * @param {StructStore} _store
   */
  gc (_store) {
    throw error.methodUnimplemented()
  }

  /**
   * @param {UpdateEncoderV1 | UpdateEncoderV2} _encoder
   * @param {number} _offset
   */
  write (_encoder, _offset) {
    throw error.methodUnimplemented()
  }

  /**
   * @return {number}
   */
  getRef () {
    throw error.methodUnimplemented()
  }
}<|MERGE_RESOLUTION|>--- conflicted
+++ resolved
@@ -428,13 +428,7 @@
       if (this.left && this.left.constructor === Item) {
         this.parent = this.left.parent
         this.parentSub = this.left.parentSub
-<<<<<<< HEAD
-      }
-
-      if (this.right && this.right.constructor === Item) {
-=======
       } else if (this.right && this.right.constructor === Item) {
->>>>>>> b3c92f6b
         this.parent = this.right.parent
         this.parentSub = this.right.parentSub
       }

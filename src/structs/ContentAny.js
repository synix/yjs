import {
  UpdateEncoderV1, UpdateEncoderV2, UpdateDecoderV1, UpdateDecoderV2, Transaction, Item, StructStore // eslint-disable-line
} from '../internals.js'

<<<<<<< HEAD
// 这个Any不是任意类型，而是任意JavaScript基本数据类型(包括null)
=======
import * as env from 'lib0/environment'
import * as object from 'lib0/object'

const isDevMode = env.getVariable('node_env') === 'development'

>>>>>>> b3c92f6b
export class ContentAny {
  /**
   * @param {Array<any>} arr
   */
  constructor (arr) {
    /**
     * @type {Array<any>}
     * 存储JavaScript基本数据类型的值的数组
     */
    this.arr = arr
    isDevMode && object.deepFreeze(arr)
  }

  /**
   * @return {number}
   */
  getLength () {
    // length就是数组长度, 对于JavaScript基本数据类型, 不会深入到数组元素了
    return this.arr.length
  }

  /**
   * @return {Array<any>}
   */
  getContent () {
    return this.arr
  }

  /**
   * @return {boolean}
   */
  isCountable () {
    return true
  }

  /**
   * @return {ContentAny}
   */
  copy () {
    return new ContentAny(this.arr)
  }

  /**
   * @param {number} offset
   * @return {ContentAny}
   */
  splice (offset) {
    // 把当前ContentAny从offset处分拆成两个ContentAny
    const right = new ContentAny(this.arr.slice(offset))
    this.arr = this.arr.slice(0, offset)
    return right
  }

  /**
   * @param {ContentAny} right
   * @return {boolean}
   */
  mergeWith (right) {
    // 拼接两个ContentAny为一个ContentAny
    this.arr = this.arr.concat(right.arr)
    return true
  }

  /**
   * @param {Transaction} transaction
   * @param {Item} item
   */
  integrate (transaction, item) {}
  /**
   * @param {Transaction} transaction
   */
  delete (transaction) {}
  /**
   * @param {StructStore} store
   */
  gc (store) {}
  /**
   * @param {UpdateEncoderV1 | UpdateEncoderV2} encoder
   * @param {number} offset
   */
  write (encoder, offset) {
    // 这个write()方法和下面的readContentAny()函数是对应的，对应ContentAny的序列化和反序列化
    const len = this.arr.length
    encoder.writeLen(len - offset)
    for (let i = offset; i < len; i++) {
      const c = this.arr[i]
      encoder.writeAny(c)
    }
  }

  /**
   * @return {number}
   */
  getRef () {
    // 为什么是8？这是在哪里定义的?
    return 8
  }
}

/**
 * @param {UpdateDecoderV1 | UpdateDecoderV2} decoder
 * @return {ContentAny}
 */
export const readContentAny = decoder => {
  const len = decoder.readLen()
  const cs = []
  for (let i = 0; i < len; i++) {
    cs.push(decoder.readAny())
  }
  return new ContentAny(cs)
}<|MERGE_RESOLUTION|>--- conflicted
+++ resolved
@@ -2,15 +2,11 @@
   UpdateEncoderV1, UpdateEncoderV2, UpdateDecoderV1, UpdateDecoderV2, Transaction, Item, StructStore // eslint-disable-line
 } from '../internals.js'
 
-<<<<<<< HEAD
-// 这个Any不是任意类型，而是任意JavaScript基本数据类型(包括null)
-=======
 import * as env from 'lib0/environment'
 import * as object from 'lib0/object'
 
 const isDevMode = env.getVariable('node_env') === 'development'
 
->>>>>>> b3c92f6b
 export class ContentAny {
   /**
    * @param {Array<any>} arr

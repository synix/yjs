/**
 * @module encoding
 */
/*
 * We use the first five bits in the info flag for determining the type of the struct.
 *
 * 0: GC
 * 1: Item with Deleted content
 * 2: Item with JSON content
 * 3: Item with Binary content
 * 4: Item with String content
 * 5: Item with Embed content (for richtext content)
 * 6: Item with Format content (a formatting marker for richtext content)
 * 7: Item with Type
 */

import {
  findIndexSS,
  getState,
  createID,
  getStateVector,
  readAndApplyDeleteSet,
  writeDeleteSet,
  createDeleteSetFromStructStore,
  transact,
  readItemContent,
  UpdateDecoderV1,
  UpdateDecoderV2,
  UpdateEncoderV1,
  UpdateEncoderV2,
  DSEncoderV2,
  DSDecoderV1,
  DSEncoderV1,
  mergeUpdates,
  mergeUpdatesV2,
  Skip,
  diffUpdateV2,
  convertUpdateFormatV2ToV1,
  DSDecoderV2, Doc, Transaction, GC, Item, StructStore // eslint-disable-line
} from '../internals.js'

import * as encoding from 'lib0/encoding'
import * as decoding from 'lib0/decoding'
import * as binary from 'lib0/binary'
import * as map from 'lib0/map'
import * as math from 'lib0/math'
import * as array from 'lib0/array'

/**
 * @param {UpdateEncoderV1 | UpdateEncoderV2} encoder
 * @param {Array<GC|Item>} structs All structs by `client`
 * @param {number} client
 * @param {number} clock write structs starting with `ID(client,clock)`
 *
 * @function
 */
const writeStructs = (encoder, structs, client, clock) => {
  // write first id
  clock = math.max(clock, structs[0].id.clock) // make sure the first id exists
  const startNewStructs = findIndexSS(structs, clock)
  // write # encoded structs
  encoding.writeVarUint(encoder.restEncoder, structs.length - startNewStructs)
  encoder.writeClient(client)
  encoding.writeVarUint(encoder.restEncoder, clock)
  const firstStruct = structs[startNewStructs]
  // write first struct with an offset
  firstStruct.write(encoder, clock - firstStruct.id.clock)
  for (let i = startNewStructs + 1; i < structs.length; i++) {
    structs[i].write(encoder, 0)
  }
}

/**
 * @param {UpdateEncoderV1 | UpdateEncoderV2} encoder
 * @param {StructStore} store
 * @param {Map<number,number>} _sm
 * 
 * 这个函数是以_sm为基准，把store里新增的Item/Skip/GC实例写入到encoder里
 *
 * @private
 * @function
 */
export const writeClientsStructs = (encoder, store, _sm) => {
  // we filter all valid _sm entries into sm

  // sm这个map里存的是client id和clock的对应关系，如果client id存在新增
  const sm = new Map()

  _sm.forEach((clock, client) => {
    // only write if new structs are available
    // 如果ydoc的StructStore里对应clientId的clock比传入的_sm中的值大，说明是有新增struct的
    if (getState(store, client) > clock) {
      sm.set(client, clock)
    }
  })

  getStateVector(store).forEach((_clock, client) => {
    if (!_sm.has(client)) {
      // 如果_sm里就没有该client, 则该client从clock 0开始的struct都要写入到sm
      sm.set(client, 0)
    }
  })
  // write # states that were updated
  encoding.writeVarUint(encoder.restEncoder, sm.size)

  // Write items with higher client ids first
  // This heavily improves the conflict algorithm.
  // client id的值从大到小排序

  // 这里a[0], b[0]是sm的key, 也就是client id
  array.from(sm.entries()).sort((a, b) => b[0] - a[0]).forEach(([client, clock]) => {
    writeStructs(encoder, /** @type {Array<GC|Item>} */ (store.clients.get(client)), client, clock)
  })
}

/**
 * @param {UpdateDecoderV1 | UpdateDecoderV2} decoder The decoder object to read data from.
 * @param {Doc} doc
 * @return {Map<number, { i: number, refs: Array<Item | GC> }>}
 * 
 * 返回值是一个map，key是client id，value是一个对象，包含i和refs两个字段(i代表refs数组下一个待处理的数组index, 初始值为0)
 * 从readClientsStructRefs()返回时, i等于0，refs数组里Item对象的origin/rightOrigin字段是remote传入的，而left/right字段remote是未传入的, 所以是未赋值的
 *
 * @private
 * @function
 */
export const readClientsStructRefs = (decoder, doc) => {
  /**
   * @type {Map<number, { i: number, refs: Array<Item | GC> }>}
   */

  const clientRefs = map.create()
  const numOfStateUpdates = decoding.readVarUint(decoder.restDecoder)
  // 先遍历所有的update
  for (let i = 0; i < numOfStateUpdates; i++) {
    const numberOfStructs = decoding.readVarUint(decoder.restDecoder)
    /**
     * @type {Array<GC|Item>}
     */
    const refs = new Array(numberOfStructs)
    const client = decoder.readClient()
    // 这个clock代表struct数组里第一个元素的clock
    let clock = decoding.readVarUint(decoder.restDecoder)
    // const start = performance.now()
    clientRefs.set(client, { i: 0, refs })

    // 再遍历一个update里的所有struct
    for (let i = 0; i < numberOfStructs; i++) {
      const info = decoder.readInfo()
      switch (binary.BITS5 & info) {
        case 0: { // GC
          const len = decoder.readLen()
          refs[i] = new GC(createID(client, clock), len)
          clock += len
          break
        }
        case 10: { // Skip Struct (nothing to apply)
          // @todo we could reduce the amount of checks by adding Skip struct to clientRefs so we know that something is missing.
          const len = decoding.readVarUint(decoder.restDecoder)
          refs[i] = new Skip(createID(client, clock), len)
          clock += len
          break
        }
        default: { // Item with content
          /**
           * The optimized implementation doesn't use any variables because inlining variables is faster.
           * Below a non-optimized version is shown that implements the basic algorithm with
           * a few comments
           */
          const cantCopyParentInfo = (info & (binary.BIT7 | binary.BIT8)) === 0
          // If parent = null and neither left nor right are defined, then we know that `parent` is child of `y`
          // and we read the next string as parentYKey.
          // It indicates how we store/retrieve parent from `y.share`
          // @type {string|null}
          const struct = new Item(
            createID(client, clock),
            null, // left
            (info & binary.BIT8) === binary.BIT8 ? decoder.readLeftID() : null, // origin
            null, // right
            (info & binary.BIT7) === binary.BIT7 ? decoder.readRightID() : null, // right origin
            cantCopyParentInfo ? (decoder.readParentInfo() ? doc.get(decoder.readString()) : decoder.readLeftID()) : null, // parent
            cantCopyParentInfo && (info & binary.BIT6) === binary.BIT6 ? decoder.readString() : null, // parentSub
            readItemContent(decoder, info) // item content
          )

          /* A non-optimized implementation of the above algorithm:

          // The item that was originally to the left of this item.
          const origin = (info & binary.BIT8) === binary.BIT8 ? decoder.readLeftID() : null
          // The item that was originally to the right of this item.
          const rightOrigin = (info & binary.BIT7) === binary.BIT7 ? decoder.readRightID() : null
          const cantCopyParentInfo = (info & (binary.BIT7 | binary.BIT8)) === 0
          const hasParentYKey = cantCopyParentInfo ? decoder.readParentInfo() : false
          // If parent = null and neither left nor right are defined, then we know that `parent` is child of `y`
          // and we read the next string as parentYKey.
          // It indicates how we store/retrieve parent from `y.share`
          // @type {string|null}
          const parentYKey = cantCopyParentInfo && hasParentYKey ? decoder.readString() : null

          const struct = new Item(
            createID(client, clock),
            null, // left
            origin, // origin
            null, // right
            rightOrigin, // right origin
            cantCopyParentInfo && !hasParentYKey ? decoder.readLeftID() : (parentYKey !== null ? doc.get(parentYKey) : null), // parent
            cantCopyParentInfo && (info & binary.BIT6) === binary.BIT6 ? decoder.readString() : null, // parentSub
            readItemContent(decoder, info) // item content
          )
          */

          refs[i] = struct
          // 递增clock
          clock += struct.length
        }
      }
    }
    // console.log('time to read: ', performance.now() - start) // @todo remove
  }
  return clientRefs
}

/**
 * Resume computing structs generated by struct readers.
 *
 * While there is something to do, we integrate structs in this order
 * 1. top element on stack, if stack is not empty
 * 2. next element from current struct reader (if empty, use next struct reader)
 *
 * If struct causally depends on another struct (ref.missing), we put next reader of
 * `ref.id.client` on top of stack.
 *
 * At some point we find a struct that has no causal dependencies,
 * then we start emptying the stack.
 *
 * It is not possible to have circles: i.e. struct1 (from client1) depends on struct2 (from client2)
 * depends on struct3 (from client1). Therefore the max stack size is equal to `structReaders.length`.
 *
 * This method is implemented in a way so that we can resume computation if this update
 * causally depends on another update.
 *
 * @param {Transaction} transaction
 * @param {StructStore} store
 * @param {Map<number, { i: number, refs: (GC | Item)[] }>} clientsStructRefs
 * @return { null | { update: Uint8Array, missing: Map<number,number> } }
 *
 * @private
 * @function
 */
const integrateStructs = (transaction, store, clientsStructRefs) => {
  /**
   * @type {Array<Item | GC>}
   * 
   * stack是一个Item/GC对象缓存
   * 当把Item/GC实例integrate到本地Doc时, 发现本地有缺失(中间操作缺失或依赖缺失), 则放入stack缓存
   */
  const stack = []

  // sort them so that we take the higher id first, in case of conflicts the lower id will probably not conflict with the id from the higher user.
  // clientsStructRefsIds里client id是递增排序的
  let clientsStructRefsIds = array.from(clientsStructRefs.keys()).sort((a, b) => a - b)
  if (clientsStructRefsIds.length === 0) {
    return null
  }

  const getNextStructTarget = () => {
    if (clientsStructRefsIds.length === 0) {
      return null
    }

    // clientsStructRefsIds[clientsStructRefsIds.length - 1] 是值最大的client id
    let nextStructsTarget = /** @type {{i:number,refs:Array<GC|Item>}} */ (clientsStructRefs.get(clientsStructRefsIds[clientsStructRefsIds.length - 1]))

    // 从clientsStructRefs里寻找下一个未处理完的

    // 说明structRefs.i从0开始递增, 递增到structRefs.refs.length为止
    // nextStructsTarget.refs.length === nextStructsTarget.i <- 这个条件表示已处理完
    while (nextStructsTarget.refs.length === nextStructsTarget.i) {
      // 把值最大的client id从clientsStructRefsIds中删除掉, 然后nextStructsTarget赋值成下一个值最大的client id
      clientsStructRefsIds.pop()
      if (clientsStructRefsIds.length > 0) {
        nextStructsTarget = /** @type {{i:number,refs:Array<GC|Item>}} */ (clientsStructRefs.get(clientsStructRefsIds[clientsStructRefsIds.length - 1]))
      } else {
        return null
      }
    }

    return nextStructsTarget
  }

  let curStructsTarget = getNextStructTarget()
  if (curStructsTarget === null) {
    return null
  }

  /**
   * @type {StructStore}
   * 
   * 经过下面的white循环, clientsStructRefs里处理到的，也就是未执行integrate的Item/GC对象
   */
  const restStructs = new StructStore()

  // 在下述white循环里, 记录某个client因为某个clock值未满足预期而导致本地有缺失(Missing)
  // client id -> clock 对应关系
  const missingSV = new Map()
  /**
   * @param {number} client
   * @param {number} clock
   */
  const updateMissingSv = (client, clock) => {
    const mclock = missingSV.get(client)
    if (mclock == null || mclock > clock) {
      missingSV.set(client, clock)
    }
  }
  /**
   * @type {GC|Item}
   * clientsStructRefs里，每个client对应的i都初始化为0，这里是获取该client的refs数组里是下一个Item对象
   * 
   */
  let stackHead = /** @type {any} */ (curStructsTarget).refs[/** @type {any} */ (curStructsTarget).i++]

  // caching the state because it is used very often
  // state这个map的key是client id, value是本地doc(也就是本地StructStore)对应client的下个clock值，用来对本地doc的State Vector进行缓存
  const state = new Map()

  const addStackToRestSS = () => {
    // 把stack里缓存的Item/GC对象, 放入restStructs里
    for (const item of stack) {
      const client = item.id.client
<<<<<<< HEAD
      const unapplicableItems = clientsStructRefs.get(client)

      // 无论if还是else，处理完都说明 clientsStructRefs 已经没有client id了
      if (unapplicableItems) {
        // decrement because we weren't able to apply previous operation
        unapplicableItems.i--
        // 把未处理到的Item/GC对象放入restStructs.clients
        restStructs.clients.set(client, unapplicableItems.refs.slice(unapplicableItems.i))

        // 把对应client id从clientsStructRefs这个map里清除掉
=======
      const inapplicableItems = clientsStructRefs.get(client)
      if (inapplicableItems) {
        // decrement because we weren't able to apply previous operation
        inapplicableItems.i--
        restStructs.clients.set(client, inapplicableItems.refs.slice(inapplicableItems.i))
>>>>>>> b3c92f6b
        clientsStructRefs.delete(client)
        inapplicableItems.i = 0
        inapplicableItems.refs = []
      } else {
        // item was the last item on clientsStructRefs and the field was already cleared. Add item to restStructs and continue
        restStructs.clients.set(client, [item])
      }

      // 这里更新完 clientsStructRefs 后同步更新 clientsStructRefsIds
      // remove client from clientsStructRefsIds to prevent users from applying the same update again
      clientsStructRefsIds = clientsStructRefsIds.filter(c => c !== client)
    }
    // 清空stack
    stack.length = 0
  }

  // iterate over all struct readers until we are done
  while (true) {
    if (stackHead.constructor !== Skip) {
      // 从变量名可以看出这是**本地Doc**的下个clock值
      const localClock = map.setIfUndefined(state, stackHead.id.client, () => getState(store, stackHead.id.client))
      // 计算client id下本地clock和remote clock的差值
      const offset = localClock - stackHead.id.clock

      if (offset < 0) { // offset小于0，说明因为本地和remote相比是有缺失中间操作，所以将这个Item对象丢进stack缓存暂定
        // update from the same client is missing
        stack.push(stackHead)
        // 记录某个client因为某个clock值()未满足而导致本地有缺失(Missing)
        updateMissingSv(stackHead.id.client, stackHead.id.clock - 1)
        // hid a dead wall, add all items from stack to restSS
        addStackToRestSS()
      } else {  // offset大于或者等于0，说明stackHead是本地doc已有的
        // 这是getMissing()的唯一调用之处
        const missing = stackHead.getMissing(transaction, store)
        if (missing !== null) {
          // 说明Item对象依赖的origin/rightOrigin/parent在本地有缺失, 丢进stack暂定
          stack.push(stackHead)
          // get the struct reader that has the missing struct
          /**
           * @type {{ refs: Array<GC|Item>, i: number }}
           */
          const structRefs = clientsStructRefs.get(/** @type {number} */ (missing)) || { refs: [], i: 0 }

          if (structRefs.refs.length === structRefs.i) {
            // structRefs.refs.length === structRefs.i <- 这个条件表示已处理完

            // This update message causally depends on another update message that doesn't exist yet
            // 记录某个client因为某个clock值()未满足而导致本地有缺失(Missing)
            updateMissingSv(/** @type {number} */ (missing), getState(store, missing))
            addStackToRestSS()
          } else {
            stackHead = structRefs.refs[structRefs.i++]
            continue
          }
        } else if (offset === 0 || offset < stackHead.length) {
          // all fine, apply the stackhead

          // offset为0, 或者offset命中stackHead这个Item实例范围内
          // 说明没有中间操作缺失, 也没有依赖缺失, 则调用integrate
          stackHead.integrate(transaction, offset)
          state.set(stackHead.id.client, stackHead.id.clock + stackHead.length)
        }
      }
    }

    // iterate to next stackHead
    if (stack.length > 0) {
      stackHead = /** @type {GC|Item} */ (stack.pop())
    } else if (curStructsTarget !== null && curStructsTarget.i < curStructsTarget.refs.length) {
      stackHead = /** @type {GC|Item} */ (curStructsTarget.refs[curStructsTarget.i++])
    } else {
      curStructsTarget = getNextStructTarget()
      if (curStructsTarget === null) {
        // we are done!
        break
      } else {
        stackHead = /** @type {GC|Item} */ (curStructsTarget.refs[curStructsTarget.i++])
      }
    }
  }

  if (restStructs.clients.size > 0) {
    const encoder = new UpdateEncoderV2()
    writeClientsStructs(encoder, restStructs, new Map())
    // write empty deleteset
    // writeDeleteSet(encoder, new DeleteSet())
    encoding.writeVarUint(encoder.restEncoder, 0) // => no need for an extra function call, just write 0 deletes
    return { missing: missingSV, update: encoder.toUint8Array() }
  }
  return null
}

/**
 * @param {UpdateEncoderV1 | UpdateEncoderV2} encoder
 * @param {Transaction} transaction
 *
 * @private
 * @function
 */
export const writeStructsFromTransaction = (encoder, transaction) => writeClientsStructs(encoder, transaction.doc.store, transaction.beforeState)

/**
 * Read and apply a document update.
 *
 * This function has the same effect as `applyUpdate` but accepts a decoder.
 *
 * @param {decoding.Decoder} decoder
 * @param {Doc} ydoc
 * @param {any} [transactionOrigin] This will be stored on `transaction.origin` and `.on('update', (update, origin))`
 * @param {UpdateDecoderV1 | UpdateDecoderV2} [structDecoder]
 *
 * @function
 */
export const readUpdateV2 = (decoder, ydoc, transactionOrigin, structDecoder = new UpdateDecoderV2(decoder)) =>
  // update会通过传入的strcutDecoder逐步decode出来
  transact(ydoc, transaction => {
    // force that transaction.local is set to non-local
    transaction.local = false  // 代表这个transaction是remote发起的
    let retry = false
    const doc = transaction.doc
    const store = doc.store
    // let start = performance.now()

    // 1. 从update里读取所有的structs(Item/Skip/GC实例)
    const ss = readClientsStructRefs(structDecoder, doc)
    // console.log('time to read structs: ', performance.now() - start) // @todo remove
    // start = performance.now()
    // console.log('time to merge: ', performance.now() - start) // @todo remove
    // start = performance.now()

    // 2. 将structs integrate或者说apply给ydoc
    // 也就是将structs里的Item/Skip/GC实例链接到其parent的双向链表中，以及存储在本地ydoc的StructStore里

    // 返回的restStructs或是一个对象(包括missing和update两个字段), 或是null
    // missing: 记录某个client因为某个clock值未满足而导致本地有缺失(Missing)
    // update: 记录ss里未执行integrate的Item/GC对象
    const restStructs = integrateStructs(transaction, store, ss)

    // 3. 将integrateStructs()未处理完的，暂存在本地ydoc StructStore的pendingStructs字段中
    const pending = store.pendingStructs
    if (pending) {
      // check if we can apply something
      for (const [client, clock] of pending.missing) {
        if (clock < getState(store, client)) {
          // 如果pending.missing里某个client id所记录的缺失的clock值，小于StructStore里的clock值, 说明本地StructStore是有pendingStructs继续apply的
          // retry为true就代表有这种情况存在
          retry = true
          break
        }
      }

      if (restStructs) {
        // merge restStructs into store.pending

        // 将restStructs返回的missing情况，merge进pending.missing
        for (const [client, clock] of restStructs.missing) {
          const mclock = pending.missing.get(client)
          if (mclock == null || mclock > clock) {
            pending.missing.set(client, clock)
          }
        }

        // 将restStructs返回的update，merge进pending.update
        pending.update = mergeUpdatesV2([pending.update, restStructs.update])
      }
    } else {
      // 如果store.pendingStructs原本为null, 则将返回的restStructs直接赋给store.pendingStructs
      store.pendingStructs = restStructs
    }

    // console.log('time to integrate: ', performance.now() - start) // @todo remove
    // start = performance.now()

    // 4. 把remote ds apply到本地

    // 返回的dsRest是未处理完的ds
    const dsRest = readAndApplyDeleteSet(structDecoder, transaction, store)

    if (store.pendingDs) {
      // @todo we could make a lower-bound state-vector check as we do above
      const pendingDSUpdate = new UpdateDecoderV2(decoding.createDecoder(store.pendingDs))
      decoding.readVarUint(pendingDSUpdate.restDecoder) // read 0 structs, because we only encode deletes in pendingdsupdate
      const dsRest2 = readAndApplyDeleteSet(pendingDSUpdate, transaction, store)
      if (dsRest && dsRest2) {
        // case 1: ds1 != null && ds2 != null
        store.pendingDs = mergeUpdatesV2([dsRest, dsRest2])
      } else {
        // case 2: ds1 != null
        // case 3: ds2 != null
        // case 4: ds1 == null && ds2 == null
        store.pendingDs = dsRest || dsRest2
      }
    } else {
      // Either dsRest == null && pendingDs == null OR dsRest != null
      store.pendingDs = dsRest
    }
    // console.log('time to cleanup: ', performance.now() - start) // @todo remove
    // start = performance.now()

    // console.log('time to resume delete readers: ', performance.now() - start) // @todo remove
    // start = performance.now()
    if (retry) {
      const update = /** @type {{update: Uint8Array}} */ (store.pendingStructs).update
      store.pendingStructs = null
      applyUpdateV2(transaction.doc, update)
    }
  }, transactionOrigin, false)

/**
 * Read and apply a document update.
 *
 * This function has the same effect as `applyUpdate` but accepts a decoder.
 *
 * @param {decoding.Decoder} decoder
 * @param {Doc} ydoc
 * @param {any} [transactionOrigin] This will be stored on `transaction.origin` and `.on('update', (update, origin))`
 *
 * @function
 */
export const readUpdate = (decoder, ydoc, transactionOrigin) => readUpdateV2(decoder, ydoc, transactionOrigin, new UpdateDecoderV1(decoder))

/**
 * 这里倒是揭示了update的两种可能的来源
 * Apply a document update created by, for example, `y.on('update', update => ..)` or `update = encodeStateAsUpdate()`.
 *
 * This function has the same effect as `readUpdate` but accepts an Uint8Array instead of a Decoder.
 *
 * @param {Doc} ydoc
 * @param {Uint8Array} update
 * @param {any} [transactionOrigin] This will be stored on `transaction.origin` and `.on('update', (update, origin))`
 * @param {typeof UpdateDecoderV1 | typeof UpdateDecoderV2} [YDecoder]
 *
 * @function
 */
export const applyUpdateV2 = (ydoc, update, transactionOrigin, YDecoder = UpdateDecoderV2) => {
  const decoder = decoding.createDecoder(update)
  readUpdateV2(decoder, ydoc, transactionOrigin, new YDecoder(decoder))
}

/**
 * Apply a document update created by, for example, `y.on('update', update => ..)` or `update = encodeStateAsUpdate()`.
 *
 * This function has the same effect as `readUpdate` but accepts an Uint8Array instead of a Decoder.
 *
 * @param {Doc} ydoc
 * @param {Uint8Array} update
 * @param {any} [transactionOrigin] This will be stored on `transaction.origin` and `.on('update', (update, origin))`
 *
 * @function
 */
export const applyUpdate = (ydoc, update, transactionOrigin) => applyUpdateV2(ydoc, update, transactionOrigin, UpdateDecoderV1)

/**
 * Write all the document as a single update message. If you specify the state of the remote client (`targetStateVector`) it will
 * only write the operations that are missing.
 *
 * @param {UpdateEncoderV1 | UpdateEncoderV2} encoder
 * @param {Doc} doc
 * @param {Map<number,number>} [targetStateVector] The state of the target that receives the update. Leave empty to write all known structs
 *
 * @function
 */
export const writeStateAsUpdate = (encoder, doc, targetStateVector = new Map()) => {
  // 从这个函数就可以看出, yjs中的update包括2部分: StructStore和DeleteSet
  writeClientsStructs(encoder, doc.store, targetStateVector)
  writeDeleteSet(encoder, createDeleteSetFromStructStore(doc.store))
}

/**
 * Write all the document as a single update message that can be applied on the remote document. If you specify the state of the remote client (`targetState`) it will
 * only write the operations that are missing.
 *
 * Use `writeStateAsUpdate` instead if you are working with lib0/encoding.js#Encoder
 *
 * @param {Doc} doc
 * @param {Uint8Array} [encodedTargetStateVector] The state of the target that receives the update. Leave empty to write all known structs
 * @param {UpdateEncoderV1 | UpdateEncoderV2} [encoder]
 * @return {Uint8Array}
 *
 * @function
 */
export const encodeStateAsUpdateV2 = (doc, encodedTargetStateVector = new Uint8Array([0]), encoder = new UpdateEncoderV2()) => {
  const targetStateVector = decodeStateVector(encodedTargetStateVector)
  // 把本地StructStore转成update写入
  writeStateAsUpdate(encoder, doc, targetStateVector)
  // 执行完下面这行代码, updates数组长度为1
  const updates = [encoder.toUint8Array()]
  // also add the pending updates (if there are any)
  if (doc.store.pendingDs) {
    updates.push(doc.store.pendingDs)
  }
  if (doc.store.pendingStructs) {
    updates.push(diffUpdateV2(doc.store.pendingStructs.update, encodedTargetStateVector))
  }

  // updates数组长度大于1, 说明StructStore只是是有pendingDs或pendingStructs之一的
  if (updates.length > 1) {
    if (encoder.constructor === UpdateEncoderV1) {
      return mergeUpdates(updates.map((update, i) => i === 0 ? update : convertUpdateFormatV2ToV1(update)))
    } else if (encoder.constructor === UpdateEncoderV2) {
      return mergeUpdatesV2(updates)
    }
  }

  // encodeStateAsUpdateV2()返回的是一个update数组, 长度为1
  return updates[0]
}

/**
 * Write all the document as a single update message that can be applied on the remote document. If you specify the state of the remote client (`targetState`) it will
 * only write the operations that are missing.
 *
 * Use `writeStateAsUpdate` instead if you are working with lib0/encoding.js#Encoder
 *
 * @param {Doc} doc
 * @param {Uint8Array} [encodedTargetStateVector] The state of the target that receives the update. Leave empty to write all known structs
 * @return {Uint8Array}
 * 
 * encodeStateAsUpdate()和encodeStateAsUpdateV2()的区别在于, 第2个参数encoder的类型不同, 一个是UpdateEncoderV1, 一个是UpdateEncoderV2
 *
 * @function
 */
export const encodeStateAsUpdate = (doc, encodedTargetStateVector) => encodeStateAsUpdateV2(doc, encodedTargetStateVector, new UpdateEncoderV1())

/**
 * Read state vector from Decoder and return as Map
 *
 * @param {DSDecoderV1 | DSDecoderV2} decoder
 * @return {Map<number,number>} Maps `client` to the number next expected `clock` from that client.
 *
 * @function
 */
export const readStateVector = decoder => {
  const ss = new Map()
  const ssLength = decoding.readVarUint(decoder.restDecoder)
  for (let i = 0; i < ssLength; i++) {
    const client = decoding.readVarUint(decoder.restDecoder)
    const clock = decoding.readVarUint(decoder.restDecoder)
    ss.set(client, clock)
  }
  return ss
}

/**
 * Read decodedState and return State as Map.
 *
 * @param {Uint8Array} decodedState
 * @return {Map<number,number>} Maps `client` to the number next expected `clock` from that client.
 *
 * @function
 */
// export const decodeStateVectorV2 = decodedState => readStateVector(new DSDecoderV2(decoding.createDecoder(decodedState)))

/**
 * Read decodedState and return State as Map.
 *
 * @param {Uint8Array} decodedState
 * @return {Map<number,number>} Maps `client` to the number next expected `clock` from that client.
 *
 * @function
 */
export const decodeStateVector = decodedState => readStateVector(new DSDecoderV1(decoding.createDecoder(decodedState)))

/**
 * @param {DSEncoderV1 | DSEncoderV2} encoder
 * @param {Map<number,number>} sv
 * @function
 */
export const writeStateVector = (encoder, sv) => {
  encoding.writeVarUint(encoder.restEncoder, sv.size)
  array.from(sv.entries()).sort((a, b) => b[0] - a[0]).forEach(([client, clock]) => {
    encoding.writeVarUint(encoder.restEncoder, client) // @todo use a special client decoder that is based on mapping
    encoding.writeVarUint(encoder.restEncoder, clock)
  })
  return encoder
}

/**
 * @param {DSEncoderV1 | DSEncoderV2} encoder
 * @param {Doc} doc
 *
 * @function
 */
export const writeDocumentStateVector = (encoder, doc) => writeStateVector(encoder, getStateVector(doc.store))

/**
 * Encode State as Uint8Array.
 *
 * @param {Doc|Map<number,number>} doc
 * @param {DSEncoderV1 | DSEncoderV2} [encoder]
 * @return {Uint8Array}
 *
 * @function
 */
export const encodeStateVectorV2 = (doc, encoder = new DSEncoderV2()) => {
  if (doc instanceof Map) {
    writeStateVector(encoder, doc)
  } else {
    writeDocumentStateVector(encoder, doc)
  }
  return encoder.toUint8Array()
}

/**
 * Encode State as Uint8Array.
 *
 * @param {Doc|Map<number,number>} doc
 * @return {Uint8Array}
 *
 * @function
 */
export const encodeStateVector = doc => encodeStateVectorV2(doc, new DSEncoderV1())<|MERGE_RESOLUTION|>--- conflicted
+++ resolved
@@ -328,24 +328,14 @@
     // 把stack里缓存的Item/GC对象, 放入restStructs里
     for (const item of stack) {
       const client = item.id.client
-<<<<<<< HEAD
-      const unapplicableItems = clientsStructRefs.get(client)
-
+      const inapplicableItems = clientsStructRefs.get(client)
       // 无论if还是else，处理完都说明 clientsStructRefs 已经没有client id了
-      if (unapplicableItems) {
-        // decrement because we weren't able to apply previous operation
-        unapplicableItems.i--
-        // 把未处理到的Item/GC对象放入restStructs.clients
-        restStructs.clients.set(client, unapplicableItems.refs.slice(unapplicableItems.i))
-
-        // 把对应client id从clientsStructRefs这个map里清除掉
-=======
-      const inapplicableItems = clientsStructRefs.get(client)
       if (inapplicableItems) {
         // decrement because we weren't able to apply previous operation
         inapplicableItems.i--
+        // 把未处理到的Item/GC对象放入restStructs.clients
         restStructs.clients.set(client, inapplicableItems.refs.slice(inapplicableItems.i))
->>>>>>> b3c92f6b
+        // 把对应client id从clientsStructRefs这个map里清除掉
         clientsStructRefs.delete(client)
         inapplicableItems.i = 0
         inapplicableItems.refs = []

--- conflicted
+++ resolved
@@ -544,12 +544,9 @@
  * @function
  */
 export const typeListToArray = type => {
-<<<<<<< HEAD
   // 返回的cs数组并不是YType里Item链表直接转换出来的，而是会深入一层对每个Item的content进行拆解，然后放到cs数组里
   // cs == content set??
-=======
   type.doc ?? warnPrematureAccess()
->>>>>>> b3c92f6b
   const cs = []
   let n = type._start
   while (n !== null) {
